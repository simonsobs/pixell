--- conflicted
+++ resolved
@@ -26,12 +26,9 @@
     'Pillow>=5.3.0, !=10.4.0',
     'ducc0>=0.36.0',
     'numba>=0.54.0',
-<<<<<<< HEAD
     'lenspyx>=2.0'
-=======
     'healpy>=1.13',
     "python_dateutil>=2.7",
->>>>>>> 15ea917b
 ]
 
 
