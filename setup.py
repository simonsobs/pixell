#!/usr/bin/env python
# -*- coding: utf-8 -*-

"""The setup script."""

import setuptools
from numpy.distutils.core import setup, Extension, build_ext, build_src
import versioneer
import os, sys
import subprocess as sp
import numpy as np
build_ext = build_ext.build_ext
build_src = build_src.build_src

with open('README.rst') as readme_file:
    readme = readme_file.read()

with open('HISTORY.rst') as history_file:
    history = history_file.read()

requirements       = []
setup_requirements = []
test_requirements  = []

compile_opts = {
    'extra_compile_args': ['-std=c99','-fopenmp', '-Wno-strict-aliasing'],
    'extra_f90_compile_args': ['-fopenmp', '-Wno-conversion', '-Wno-tabs'],
    'f2py_options': ['skip:', 'map_border', 'calc_weights', ':'],
    'extra_link_args': ['-fopenmp']
    }

fcflags = os.getenv('FCFLAGS')
if fcflags is None or fcflags.strip() == '':
    fcflags = ['-Ofast']
else:
    print('User supplied fortran flags: ', fcflags)
    print('These will supersede other optimization flags.')
    fcflags = fcflags.split()
    
compile_opts['extra_f90_compile_args'].extend(fcflags)

def presrc():
    # Create f90 files for f2py.
    sp.call('make -C fortran', shell=True)
    
def prebuild():
    # Handle the special external dependencies.
    if not os.path.exists('_deps/libsharp/libsharp/sharp.h'):
        try:
            sp.check_call('scripts/install_libsharp.sh', shell=True)
        except sp.CalledProcessError:
            print("ERROR: libsharp installation failed")
            sys.exit(1)
    # Handle cythonization to create sharp.c, etc.
    sp.call('make -C cython',  shell=True)


class CustomBuild(build_ext):
    def run(self):
        prebuild()
        # Then let setuptools do its thing.
        return build_ext.run(self)

class CustomSrc(build_src):
    def run(self):
        presrc()
        # Then let setuptools do its thing.
        return build_src.run(self)

class CustomEggInfo(setuptools.command.egg_info.egg_info):
    def run(self):
        presrc()
        prebuild()
        return setuptools.command.egg_info.egg_info.run(self)   

# Cascade your overrides here.
cmdclass = {
    'build_ext': CustomBuild,
    'build_src': CustomSrc,
    'egg_info': CustomEggInfo,
}
cmdclass = versioneer.get_cmdclass(cmdclass)


setup(
    author="Simons Observatory Collaboration Analysis Library Task Force",
    author_email='',
    classifiers=[
        'Development Status :: 2 - Pre-Alpha',
        'Intended Audience :: Developers',
        'License :: OSI Approved :: BSD License',
        'Natural Language :: English',
        "Programming Language :: Python :: 2",
        'Programming Language :: Python :: 2.7',
        'Programming Language :: Python :: 3',
        'Programming Language :: Python :: 3.4',
        'Programming Language :: Python :: 3.5',
        'Programming Language :: Python :: 3.6',
    ],
    description="pixell",
    package_dir={"pixell": "pixell"},
    entry_points={
#       'console_scripts': [
#           'pixell=pixell.cli:main',
#       ],
    },
    ext_modules=[
        Extension('pixell.sharp',
            sources=['cython/sharp.c'],
            libraries=['sharp','c_utils', 'fftpack'],
            library_dirs=['_deps/libsharp/auto/lib'],
            include_dirs=[np.get_include()],
            **compile_opts),
        Extension('pixell._interpol_32',
            sources=['fortran/interpol_32.f90'],
            **compile_opts),
        Extension('pixell._interpol_64',
            sources=['fortran/interpol_64.f90'],
            **compile_opts),
        Extension('pixell._colorize',
            sources=['fortran/colorize.f90'],
            **compile_opts),
        Extension('pixell._array_ops_32',
            sources=['fortran/array_ops_32.f90'],
            **compile_opts),
        Extension('pixell._array_ops_64',
            sources=['fortran/array_ops_64.f90'],
            **compile_opts),
    ],
    include_dirs = ['_deps/libsharp/auto/include'],
    library_dirs = ['_deps/libsharp/auto/lib'],
    install_requires=requirements,
    license="BSD license",
    long_description=readme + '\n\n' + history,
    include_package_data=True,
    keywords='pixell',
    name='pixell',
    packages=['pixell'],
    setup_requires=setup_requirements,
    test_suite='tests',
    tests_require=test_requirements,
    url='https://github.com/simonsobs/pixell',
<<<<<<< HEAD
    version=versioneer.get_version(),
=======
    version='0.4.3',
>>>>>>> 17e0e6a5
    zip_safe=False,
    cmdclass=cmdclass
)<|MERGE_RESOLUTION|>--- conflicted
+++ resolved
@@ -140,11 +140,7 @@
     test_suite='tests',
     tests_require=test_requirements,
     url='https://github.com/simonsobs/pixell',
-<<<<<<< HEAD
     version=versioneer.get_version(),
-=======
-    version='0.4.3',
->>>>>>> 17e0e6a5
     zip_safe=False,
     cmdclass=cmdclass
 )