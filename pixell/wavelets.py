import numpy as np
from . import enmap, utils, wcsutils, curvedsky, multimap

# Note on units:
#  The current version uses "pix" normalization. With flat-sky
#  this is equivalent to physical normalization up to a constant:
#  the average pixel area. However, on the curved sky this isn't
#  the case, and it's better to just work with physical units.
#  By physical units, I mean units where the mean of the square
#  of a wavelet map is the power spectrum value for that map's
#  typical l.

######## Wavelet basis generators ########

class Butterworth:
	"""Butterworth waveleth basis. Built from differences between Butterworth lowpass filters,
	which have a good tradeoff between harmonic and spatial localization. However it doesn't
	have the sharp boundaries in harmonic space that needlets or scale-discrete wavelets do.
	This is a problem when we want to reduce the resolution of the wavelet maps. With a discrete
	cutoff this can be done losslessly, but with these Butterworth wavelets there's always some
	tail of the basis that extends to arbitrarily high l, making resolution reduction lossy.
	This loss is controlled with the tol parameter."""
	# 1+2**a = 1/q => a = log2(1/tol-1)
	def __init__(self, step=2, shape=7, tol=1e-3, lmin=None, lmax=None):
		self.step = step; self.shape = shape; self.tol = tol
		self.lmin = lmin; self.lmax  = lmax
		if self.lmin is not None and self.lmax is not None:
			self._finalize()
	def with_bounds(self, lmin, lmax):
		"""Return a new instance with the given multipole bounds"""
		return Butterworth(step=self.step, shape=self.shape, tol=self.tol, lmin=lmin, lmax=lmax)
	def __call__(self, i, l):
		if i == self.n-1: profile  = np.full(l.shape, 1.0)
		else:             profile  = self.kernel(i,   l)
		if i > 0:         profile -= self.kernel(i-1, l)
		return profile**0.5
	def get_variance_basis(self):
		return VarButter(step=self.step, shape=self.shape, tol=self.tol, lmin=self.lmin, lmax=self.lmax)
	def kernel(self, i, l):
		return 1/(1 + (l/(self.lmin*self.step**(i+0.5)))**(self.shape/np.log(self.step)))
	def _finalize(self):
		self.n        = int((np.log(self.lmax)-np.log(self.lmin))/np.log(self.step))
		# 1+(l/(lmin*(step**(i+0.5))))**a = 1/tol =>
		# l = (1/tol-1)**(1/a) * lmin*(step**(i+0.5))
		self.lmaxs    = np.round(self.lmin * (1/self.tol-1)**(np.log(self.step)/self.shape) * self.step**(np.arange(self.n)+0.5)).astype(int)
		self.lmaxs[-1] = self.lmax

class ButterTrim:
	"""Butterworth waveleth basis made harmonically compact by clipping off the tails.
	Built from differences between trimmed Butterworth lowpass filters. This trimming
	sacrifices some signal suppression at high radius, but this is a pretty small effect
	even with quite aggressive trimming."""
	def __init__(self, step=2, shape=7, trim=1e-2, lmin=None, lmax=None):
		self.step = step; self.shape = shape; self.trim = trim
		self.lmin = lmin; self.lmax  = lmax
		if self.lmin is not None and self.lmax is not None:
			self._finalize()
	def with_bounds(self, lmin, lmax):
		"""Return a new instance with the given multipole bounds"""
		return ButterTrim(step=self.step, shape=self.shape, trim=self.trim, lmin=lmin, lmax=lmax)
	def __call__(self, i, l):
		if i == self.n-1: profile  = np.full(l.shape, 1.0)
		else:             profile  = self.kernel(i,   l)
		if i > 0:         profile -= self.kernel(i-1, l)
		return profile**0.5
	def get_variance_basis(self):
		return VarButter(step=self.step, shape=self.shape, lmin=self.lmin, lmax=self.lmax)
	def kernel(self, i, l):
		return trim_kernel(1/(1 + (l/(self.lmin*self.step**(i+0.5)))**(self.shape/np.log(self.step))), self.trim)
	def _finalize(self):
		self.n        = int((np.log(self.lmax)-np.log(self.lmin))/np.log(self.step))
		# 1/(1+(l/(lmin*(step**(i+0.5))))**a)*(1+2*trim)-trim = 0
		# => l = ((1+2*trim)/trim-1)**(1/a) * (lmin*(step**(i+0.5)))
		self.lmaxs    = np.ceil(self.lmin * ((1+2*self.trim)/self.trim-1)**(np.log(self.step)/self.shape) * self.step**(np.arange(self.n)+0.5)).astype(int)
		self.lmaxs[-1] = self.lmax

class DigitalButterTrim:
	"""Digitized version of ButterTrim, where the smooth filters are approximated with
	a comb of top-hat functions. This makes the wavelets orthogonal, at the cost of
	introducing poisson noise into the real-space profiles. This effective noise floor
	to the real-space profile makes them couple things to arbitrary large distance at the
	0.1% level in my tests."""
	def __init__(self, step=2, shape=7, trim=1e-2, lmin=None, lmax=None):
		self.step = step; self.shape = shape; self.trim = trim
		self.lmin = lmin; self.lmax  = lmax
		if self.lmin is not None and self.lmax is not None:
			self._finalize()
	def with_bounds(self, lmin, lmax):
		"""Return a new instance with the given multipole bounds"""
		return DigitalButterTrim(step=self.step, shape=self.shape, trim=self.trim, lmin=lmin, lmax=lmax)
	def __call__(self, i, l):
		return utils.interpol(self.profiles[i], l[None], order=0)
	def get_variance_basis(self):
		raise NotImplementedError
	def kernel(self, i, l):
		return trim_kernel(1/(1 + (l/(self.lmin*self.step**(i+0.5)))**(self.shape/np.log(self.step))), self.trim)
	def _finalize(self):
		self.n     = int((np.log(self.lmax)-np.log(self.lmin))/np.log(self.step))
		# 1/(1+(l/(lmin*(step**(i+0.5))))**a)*(1+2*trim)-trim = 0
		# => l = ((1+2*trim)/trim-1)**(1/a) * (lmin*(step**(i+0.5)))
		self.lmaxs = np.ceil(self.lmin * ((1+2*self.trim)/self.trim-1)**(np.log(self.step)/self.shape) * self.step**(np.arange(self.n)+0.5)).astype(int)
		self.lmaxs[-1] = self.lmax
		# Evaluate 1d profiles
		l        = np.arange(self.lmax)
		kernels  = np.array([np.zeros(l.size)]+[digitize(self.kernel(i,l)) for i in range(self.n-1)] + [np.full(l.size,1.0)])
		kernels  = np.sort(kernels,0)
		self.profiles = kernels[1:]-kernels[:-1] # 0 or 1, so no square root needed

class AdriSD:
	"""Scale-discrete wavelet basis provided by Adri's optweight library.
	A bit heavy to initialize."""
	def __init__(self, lamb=2, lmin=None, lmax=None):
		self.lamb = lamb; self.lmin = lmin; self.lmax = lmax
		if self.lmin is not None and self.lmin is not None:
			self._finalize()
	def with_bounds(self, lmin, lmax):
		"""Return a new instance with the given multipole bounds"""
		return AdriSD(lamb=self.lamb, lmin=lmin, lmax=lmax)
	@property
	def n(self): return len(self.profiles)
	def __call__(self, i, l):
		return np.interp(l, np.arange(self.profiles[i].size), self.profiles[i])
	def get_variance_basis(self):
		raise NotImplementedError
	def _finalize(self):
		from optweight import wlm_utils
		self.profiles, self.lmaxs = wlm_utils.get_sd_kernels(self.lamb, self.lmax, lmin=self.lmin)



class CosineNeedlet:
	"""From Coulton et al 2023 arxiv:2307.01258"""
	def __init__(self, lpeaks):
		"""
		Cosine-shaped needlets. lpeaks is a list of multipoles
		where each needlet peaks.
		"""
		self.lpeaks = lpeaks
		self.lmaxs = np.append(self.lpeaks[1:],self.lpeaks[-1])
<<<<<<< HEAD
=======
		self.lmins = np.append(self.lpeaks[0],self.lpeaks[:-1])
>>>>>>> b5c4c1dd
		self.lmin = self.lpeaks[0]
		self.lmax = self.lpeaks[-1]
	@property
	def n(self): return len(self.lpeaks)
	def __call__(self, i, l):
		lpeaki = self.lpeaks[i]
		out = l*0.
		if i>0:
			lpeakim1 = self.lpeaks[i-1]
			sel1 = np.logical_and(l>=lpeakim1,l<lpeaki)
			out[sel1] = np.cos(np.pi*(lpeaki-l[sel1])/(lpeaki-lpeakim1)/2.)
		if i<(self.n-1):
			lpeakip1 = self.lpeaks[i+1]
			sel2 = np.logical_and(l>=lpeaki,l<lpeakip1)
			out[sel2] = np.cos(np.pi*(l[sel2]-lpeaki)/(lpeakip1-lpeaki)/2.)
		return out
		
##### Variance wavelet basis generators #####

# These are used to implement the variance wavelet transform, which
# calculates how white noise transforms under a wavelet transform.

class VarButter:
	"""Variance basis for Butterworth wavelets."""
	# 1+2**a = 1/q => a = log2(1/tol-1)
	def __init__(self, step=2, shape=7, tol=1e-3, lmin=None, lmax=None):
		self.step = step; self.shape = shape; self.tol = tol
		self.lmin = lmin; self.lmax  = lmax
		self.basis = None
		if self.lmin is not None and self.lmin is not None:
			self._finalize()
	@property
	def n(self): return self.basis.n
	@property
	def lmaxs(self): return self.basis.lmaxs
	def with_bounds(self, lmin, lmax):
		"""Return a new instance with the given multipole bounds"""
		return VarButter(step=self.step, shape=self.shape, tol=self.tol, lmin=lmin, lmax=lmax)
	def __call__(self, i, l):
		return utils.interp(l, self.l, self.kernels[i])
	def _kernel_helper(self, i, rft):
		if i < self.basis.n-1:
			F  = self.basis(i, rft.l)
		else:
			# For the final, unbound wavelength scale, add a cutoff at lmax to avoid
			# summing infinite power that isn't actually present in the map anyway
			kernel = 1/(1 + (rft.l/self.basis.lmax)**(self.basis.shape/np.log(self.basis.step)))
			F      = (kernel - self.basis.kernel(i-1, rft.l))**0.5
		F2 = rft.real2harm(rft.harm2real(F)**2)
		F2 = rft.unpad(F2)
		return F2
	def _finalize(self):
		self.basis   = Butterworth(step=self.step, shape=self.shape, tol=self.tol, lmin=self.lmin, lmax=self.lmax)
		rft = utils.RadialFourierTransform()
		self.kernels = [self._kernel_helper(i, rft) for i in range(self.n)]
		self.l       = rft.unpad(rft.l)

##### Wavelet transforms #####

# How do I actually get a proper invertible wavelet transform? What I have now
# is not orthogonal, so while map -> wave -> map works fine, wave -> map -> wave
# leaks power between wavelet scales due to their overlap. Because the wavelets
# overlap, there are more degrees of freedom in the wavelet coefficients than
# in the input map, meaning that the transform can't be invertible.

class WaveletTransform:
	"""This class implements a wavelet tansform. It provides thw forwards and
	backwards wavelet transforms map2wave and wave2map, where map is a normal enmap
	and the wavelet coefficients are represented as multimaps.

	Example usage:

	 from pixell import enmap, uharm, wavelets, enplot
	 map  = make_some_enmap()
	 # Construct a UHT object, which handles both flat-sky and curved-sky
	 # transforms. By default it selects automatically based on the map geometry,
	 # but it can be forced with the mode="flat" or mode="curved" argument.
	 uht  = uharm.UHT(map.shape, map.wcs)
	 # Construct a wavelet transform using the default ButterTrim kernels.
	 # wt.nlevel will be the number of wavelet scales in use
	 wt   = wavelets.WaveletTransform(uht)
	 # Compute the wavelet coefficients for the map. These are multimaps,
	 # which are conceptually a list of enmaps that can be accessed with
	 # wmap.maps[i], but are actually stored as a single contiguous array,
	 # and can be operated on using mathematical operations just like a
	 # enmap, e.g. wmap *= 2 etc. pixell.multimap has various functions
	 # that make it easier to work with these, which can often be used
	 # to avoid needing to loop over .maps[].
	 #
	 # The wavelet coefficients have the same units as the alms, so for
	 # a homogeneous map, the variance of each wavelet map will match the
	 # power spectrum at that map's typical scale, which can be accessed
	 # using the .lmids member of the wavelet transform object.
	 wmap  = wt.map2wave(map)
	 # Plot the 3rd last (smallest) wavelet scale.
	 enplot.pshow(wmap.maps[-3])
	 # Measure the variance for each wavelet scale, and use it
	 # to inverse-variance weight the map
	 N = multimap.var(wmap)
	 for i, w in enumerate(wmap.maps):
	   w /= N[i]
	 # Transform back to the map
	 omap = wt.wave2map(wmap)
	"""
	def __init__(self, uht, basis=ButterTrim(), ores=None, norms=None, geometries=None):
		"""Initialize the WaveletTransform. Arguments:
		* uht: An inscance of uharm.UHT, which specifies how to do harmonic transforms
		  (flat-sky vs. curved sky and what lmax).
		* basis: A basis-generating function, which provides the definition of the wavelet
		  filters. Defaults to ButterTrim(), which is fast to evaluate and decently local
		  both spatially and harmonically. The minimum and maximum multipole to use, as well
		  as the harmonic resolution, are all controlled by this.
		* ores: The resolution of the wavelet maps. If None, these are automatically
		  determined, and will be variable-resolution with the low-l maps having lower
		  resolution. If ores is a single number, then all the wavelet maps will have
		  this resolution in radians. This is inefficient, but may be useful for plotting
		  purposes. If ores is an array, then it must have length nlevel, and specifies
		  the resolution to use for each individual wavelet scale. This can be a bit
		  tricky to use since nlevel usually is calculated later. Therefore this variant
		  is probably best used with a fully initialized basis object (one where lmin and
		  lmax were passed in when the basis was constructed, after which basis.n gives
		  the number of levels).
		* norms: Used to override the wavelet normalization. Usually not used directly.

		Flat-sky transforms should be exact. Curved-sky transforms become slightly inaccurate
		(%-level, mainly scales near the Nyquist frequency) at low res and in small patches.
		I haven't tracked this down, but hopefully it isn't a big issue.
		"""
		self.uht   = uht
		self.basis = basis
		ires       = np.max(enmap.pixshapebounds(uht.shape, uht.wcs))
		# Respect the lmin and lmax in the basis if they are present, but otherwise
		# determine them ourselves.
		if self.basis.lmax is None or self.basis.lmin is None:
			lmin = self.basis.lmin; lmax = self.basis.lmax
			if lmax is None: lmax = min(int(np.ceil(np.pi/ires)),uht.lmax)
			if lmin is None: lmin = min(int(np.ceil(np.pi/np.max(enmap.extent(uht.shape, uht.wcs)))),lmax)
			self.basis = basis.with_bounds(lmin, lmax)
		# If the user doesn't specify the geometries explicitly (which they normally won't), then
		# calculate them based on ores
		self.geometries = geometries
		if self.geometries is None:
			# Determine the resolution for the wavelet maps, unless the user has
			# already specified it
			if ores is None:
				oress = np.maximum(np.pi/self.basis.lmaxs, ires)
			else:
				oress = np.zeros(self.nlevel)+ores
			# Build the geometries for each wavelet scale
			if uht.mode == "flat":
				self.geometries = [make_wavelet_geometry_flat(uht.shape, uht.wcs, ires, ores) for ores in oress[:-1]] + [(uht.shape, uht.wcs)]
			else:
				self.geometries = [make_wavelet_geometry_curved(uht.shape, uht.wcs, ores) for ores in oress]
		# Precompute our filter and normalization. This can be memory-intensive in
		# flat mode for large maps
		self.filters, self.norms, self.lmids = self._prepare_filters()
		# Override norms if provided. This is used to implement the variance wavelet transform
		if norms is not None: self.norms[:] = norms
	@property
	def shape(self): return self.uht.shape
	@property
	def wcs(self): return self.uht.shape
	@property
	def geometry(self): return self.shape, self.wcs
	@property
	def nlevel(self): return len(self.geometries)
	def map2wave(self, map, owave=None, fl = None, scales=None, fill_value=None):
		"""Transform from an enmap map[...,ny,nx] to a multimap of wavelet coefficients,
		which is effectively a group of enmaps with the same pre-dimensions but varying shape.
		If owave is provided, it should be a multimap with the right shape (compatible with
		the .geometries member of this class), and will be overwritten with the result. In
		any case the resulting wavelet coefficients are returned.

		A filter fl (either an array or a function; see curvedsky.almxfl) can be
		provided that pre-filters the map in spherical harmonic space, e.g. to
		convolve maps to a common beam.

		A list of the indices of wavelet coefficients to be calculated can be provided
		in scales; None defaults to all scales.  For wavelet coefficients that are not
		calculated, a map of zeros wil be provided instead of performing the corresponding
		harmonic to real space transform. Alternatively, a fill_value different from zero
		can be specified.
		"""
		scales = range(len(self.geometries)) if scales is None else scales
		filters, norms, lmids = self.filters, self.norms, self.lmids
		# Output geometry. Can't just use our existing one because it doesn't know about the
		# map pre-dimensions. There should be an easier way to do this.
		geos = [(map.shape[:-2]+tuple(shape[-2:]), wcs) for (shape, wcs) in self.geometries]
		if owave is None: owave = multimap.zeros(geos, map.dtype)
		if self.uht.mode == "flat":
			fmap = enmap.fft(map, normalize=False)
			if fl is not None:
				raise NotImplementedError("Pre-filtering not yet implemented for flat-sky wavelets.")				
			for i, (shape, wcs) in enumerate(self.geometries):
				if i in scales:
					fsmall  = enmap.resample_fft(fmap, shape, norm=None, corner=True)
					fsmall *= filters[i] / (norms[i]*fmap.npix)
					owave.maps[i] = enmap.ifft(fsmall, normalize=False).real
				else:
					owave.maps[i] = enmap.zeros(shape,wcs)
					if fill_value is not None: owave.maps[i][:] = np.nan
					
		else:
			ainfo = curvedsky.alm_info(lmax=self.basis.lmax)
			alm   = curvedsky.map2alm(map, ainfo=ainfo)
			if fl is not None:
				alm = curvedsky.almxfl(alm,fl)
			for i, (shape, wcs) in enumerate(self.geometries):
				if i in scales:
					smallinfo = curvedsky.alm_info(lmax=self.basis.lmaxs[i])
					asmall    = curvedsky.transfer_alm(ainfo, alm, smallinfo)
					smallinfo.lmul(asmall, filters[i]/norms[i], asmall)
					curvedsky.alm2map(asmall, owave.maps[i])
				else:
					owave.maps[i] = enmap.zeros(shape,wcs)
					if fill_value is not None: owave.maps[i][:] = fill_value
		return owave
	def wave2map(self, wave, omap=None):
		"""Transform from the wavelet coefficients wave (multimap), to the corresponding enmap.
		If omap is provided, it must have the correct geometry (the .geometry member of this class),
		and will be overwritten with the result. In any case the result is returned."""
		filters, norms, lmids = self.filters, self.norms, self.lmids
		if self.uht.mode == "flat":
			fomap = enmap.zeros(wave.pre + self.uht.shape[-2:], self.uht.wcs, np.result_type(wave.dtype,0j))
			for i, (shape, wcs) in enumerate(self.geometries):
				fsmall  = enmap.fft(wave.maps[i], normalize=False)
				fsmall *= filters[i] * (norms[i]/fsmall.npix)
				enmap.resample_fft(fsmall, self.uht.shape, fomap=fomap, norm=None, corner=True, op=np.add)
			tmp = enmap.ifft(fomap, normalize=False).real
			if omap is None: omap    = tmp
			else:            omap[:] = tmp
			return omap
		else:
			ainfo = curvedsky.alm_info(lmax=self.basis.lmax)
			oalm  = np.zeros(wave.pre + (ainfo.nelem,), dtype=np.result_type(wave.dtype,0j))
			for i, (shape, wcs) in enumerate(self.geometries):
				smallinfo = curvedsky.alm_info(lmax=self.basis.lmaxs[i])
				asmall    = curvedsky.map2alm(wave.maps[i], ainfo=smallinfo)
				smallinfo.lmul(asmall, filters[i]*norms[i], asmall)
				curvedsky.transfer_alm(smallinfo, asmall, ainfo, oalm, op=np.add)
			if omap is None:
				omap = enmap.zeros(wave.pre + self.uht.shape[-2:], self.uht.wcs, wave.dtype)
			return curvedsky.alm2map(oalm, omap)
	def get_ls(self, i):
		"""Get the multipole indices for wavelet scale i. This will be an enmap
		in if the uht is flat, otherwise it's a 1d array"""
		if self.uht.mode == "flat":
			return enmap.resample_fft(self.uht.l, self.geometries[i][0], norm=None, corner=True)
		else:
			return self.uht.l
	def get_variance_transform(self):
		return WaveletTransform(self.uht, basis=self.basis.get_variance_basis(), norms=self.norms**2, geometries=self.geometries)
	# Helper functions
	def _prepare_filters(self):
		"""Evaluate the filter basis functions for for all filter levels,
		and compute the corresponding normalization factors and average multipoles.
		Returns filters, norms, lmids"""
		filters, norms, lmids = zip(*[self._prepare_filter(i) for i in range(self.nlevel)])
		norms = np.asarray(norms)
		lmids = np.asarray(lmids)
		return filters, norms, lmids
	def _prepare_filter(self, i):
		"""Evaluate the filter basis function for filter level i,
		and compute the corresponding normalization factor and average multipole.
		Returns filter, norm, lmid"""
		ls = self.get_ls(i)
		if self.uht.mode == "flat":
			shape, wcs = self.geometries[i]
			F    = enmap.ndmap(self.basis(i, ls), wcs)
			W    = F**2/enmap.area(shape, wcs)
		else:
			F    = self.basis(i, ls)
			W    = F**2*(2*ls+1)/(4*np.pi)
		Wtot = np.sum(W)
		norm = Wtot**0.5
		lmid = np.sum(W*ls)/Wtot
		return F, norm, lmid

class HaarTransform:
	"""A simple 2d Haar-ish wavelet transform. Fast due to not using harmonic space, and
	has the nice property of being orthoginal, which means that there's no mode leakage.
	Does not take the sky's curvature into account. This might not be a big deal since
	wavelets support position-dependent models anyway.

	The way this is implemented it isn't fully orthogonal, since the wavelets have slightly
	more degrees of freedom than the map.
	"""
	def __init__(self, nlevel, ref=[0,0]):
		"""Initialize the HaarTransform.
		* nlevel: The number of wavelets to compute. Each level halves the map resolution.
		* ref: The coordinates (dec,ra in radians) of a reference point that the resolution levels should try to keep at a consistent pixel location. Useful for making sure that different patches have compatible wavelet maps. Set to None to disable. Defaults to ra=0, dec=0."""
		self.nlevel = nlevel
		self.ref    = ref
	def map2wave(self, map):
		"""Transform from an enmap map[...,ny,nx] to a multimap of wavelet coefficients,
		which is effectively a group of enmaps with the same pre-dimensions but varying shape."""
		omaps = []
		for i in range(self.nlevel):
			off  = enmap.get_downgrade_offset(*map.geometry, 2, self.ref)
			down = enmap.downgrade(map, 2, off=off, inclusive=True)
			omaps.append(map-enmap.upgrade(down, 2, off=off, inclusive=True, oshape=map.shape))
			map  = down
		omaps.append(map)
		return multimap.multimap(omaps[::-1])
	def wave2map(self, wave):
		"""Transform from the wavelet coefficients wave (multimap), to the corresponding enmap."""
		omap = wave.maps[0].copy()
		for i in range(1, wave.nmap):
			off  = enmap.get_downgrade_offset(*wave.geometries[i], 2, self.ref)
			omap = wave.maps[i] + enmap.upgrade(omap, 2, off=off, inclusive=True, oshape=wave.geometries[i].shape)
		return omap

####### Helper functions #######

def trim_kernel(a, tol): return np.clip(a*(1+2*tol)-tol,0,1)

def digitize(a):
	"""Turn a smooth array with values between 0 and 1 into an on/off array
	that approximates it."""
	f = np.round(np.cumsum(a))
	return np.concatenate([[1],f[1:]!=f[:-1]])

def make_wavelet_geometry_flat(ishape, iwcs, ires, ores, margin=4):
	# I've found that, possibly due to rounding or imprecise scaling, I sometimes need to add up
	# to +2 to avoid parts of some basis functions being cut off. I add +5 to get some margin -
	# it's cheap anyway - though it would be best to get to the bottom of it.
	oshape    = (np.ceil(np.array(ishape[-2:])*ires/ores)).astype(int)+margin
	oshape    = np.minimum(oshape, ishape[-2:])
	owcs      = wcsutils.scale(iwcs, oshape[-2:]/ishape[-2:], rowmajor=True, corner=True)
	return oshape, owcs

def make_wavelet_geometry_curved(ishape, iwcs, ores, minres=2*utils.degree):
	# NOTE: This function assumes:
	# * cylindrical coordinates
	# * dec increases with y, ra decreases with x
	# The latter can be generalized with a fewe more checks.
	# We need to be able to perform SHTs on these, so we can't just generate an arbitrary
	# pixelization. Find the fullsky geometry with the desired resolution, and cut out the
	# part best matching our patch.
	res = min(np.pi/np.ceil(np.pi/ores),minres)
	# Find the bounding box of our patch, and make sure it's in bounds.
	box = enmap.corners(ishape, iwcs)
	box[:,0] = np.clip(box[:,0], -np.pi/2, np.pi/2)
	box[1,1] = box[0,1] + np.clip(box[1,1]-box[0,1],-2*np.pi,2*np.pi)
	# Build a full-sky geometry for which we have access to quadrature
	tgeo = enmap.Geometry(*enmap.fullsky_geometry(res=res))
	# Figure out how we need to crop this geometry to match our target patch
	pbox = enmap.skybox2pixbox(*tgeo, box)
	pbox[np.argmax(pbox[:,0]),0] += 1 # Make sure we include the final full-sky row
	pbox[:,1] += utils.rewind(pbox[0,1], period=tgeo.shape[1])-pbox[0,1]
	# Round to whole pixels and slice the geometry
	pbox = utils.nint(pbox)
	# Pad the pixbox with extra pixels if requested
	oshape, owcs = tgeo.submap(pixbox=pbox)
	return oshape, owcs<|MERGE_RESOLUTION|>--- conflicted
+++ resolved
@@ -137,10 +137,7 @@
 		"""
 		self.lpeaks = lpeaks
 		self.lmaxs = np.append(self.lpeaks[1:],self.lpeaks[-1])
-<<<<<<< HEAD
-=======
 		self.lmins = np.append(self.lpeaks[0],self.lpeaks[:-1])
->>>>>>> b5c4c1dd
 		self.lmin = self.lpeaks[0]
 		self.lmax = self.lpeaks[-1]
 	@property
