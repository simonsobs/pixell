"""Point source parameter I/O. In order to simulate a point source as it appears on
the sky, we need to know its position, amplitude and local beam shape (which can
also absorb an extendes size for the source, as long as it's gaussian). While other
properties may be nice to know, those are the only ones that matter for simulating
it. This module provides functions for reading these minimal parameters from
various data files.

The standard parameters are [nsrc,nparam]:
	dec (radians)
	ra (radians)
	[T,Q,U] amplitude at center of gaussian (uK)
	beam sigma (wide  axis) (radians)
	beam sigma (short axis) (radians)
	beam orientation (wide axis from dec axis)  (radians)

What do I really need to simulate a source?

1. Physical source on the sky (pos,amps,shape)
2. Telescope response (beam in focalplane)

For a point source 1.shape would be a point. But clusters and
nearby galaxies can have other shapes. In general many profiles are
possible. Parametrizing them in a standard format may be difficult.
"""
from __future__ import print_function, division
import numpy as np, time
from astropy.io import fits
from scipy import spatial
from . import utils, enmap, srcsim, wcsutils

#### Map-space source simulation ###

# New version. Usually 10 or more times faster than the old one, and with less memory
# overhead. But interface is a bit different, so it has a new name.
def sim_objects(shape, wcs, poss, amps, profile, prof_ids=None, omap=None, vmin=None, rmax=None,
		op="add", pixwin=False, pixwin_order=0, separable="auto", transpose=False, prof_equi="auto", cache=None,
		return_times=False):
	"""Simulate radially symmetric objects with arbitrary profiles and amplitudes.
	Arguments:
	* shape, wcs: The geometry of the patch to simulate. Only shape[-2:]
	  is used. amps determines the pre-dimensions
	* poss: The positions of the objects. [{dec,ra},nobj] in radians.
	* amps: The central amplitudes of the objects. [...,nobj]. Not the same as the flux.
	* profile: The profiles to use. Either [{r,b(r)},nsamp] or a list of such.

	Optional arguments:
	* prof_ids: Which profile to use for each source. Defaults to use
	  the first profile for all. Only necessary to specify if you want to
	  simulate objects with varying profiles. If specified, it should be
	  [nobj] indices into the profile list.
	* omap: Update this map instead of constructing a new one.
	  MUST BE float32 AND C CONTIGUOUS and have shape [...,ny,nx] where ... matches amps.
	* vmin: The lowest values to bother simulating. To avoid being terribly slow,
	  profiles aren't evaluated out to infinite distance, but only once they drop down
	  to a sufficiently low level, given by vmin. This takes into account the peak
	  amplitud of each object, so it should be in map units. For example, it might
	  be reasonable to have a vmin a few times lower than the noise level of the map,
	  e.g. 0.1 µK. If not specified, then it defaults to min(abs(amps))*1e-3.
	* rmax: The maximum radius to use, in radians. Acts as a cap on the radius
	  calculated from vmin. Not applied if None or 0.
	* op: What operation to use when combining the input map with each object.
	  "add": Add linearly [default]
	  "max": Keep the max value in each pixel
	  "min": Keep the min value in each pixel
	* pixwin: Whether to apply a pixel window after simulating the objects. This
	  assumes periodic boundary consitions, so objects at the very edge will be
	  wrong.
	* separable: Whether the coordinate system's coordinate axes are indpendent,
	  such that one only needs to know y in order to calculate dec, and x to
	  calculate ra. This allows for much faster calculation of the pixel
	  coordinates. Default "auto": True for cylindrical coordinates, False otherwise.
	* cache: Dictionary to use for caching pixel coordinates. Can be useful
	  if you're doing repeated simulations on the same geometry with non-separable
	  geometry, to avoid having to recalculate the pixel coordinates all the time.

	Returns the resulting map. If omap was specified, then the same object will
	be returned (after being updated of course). In this case, the simulated
	sources will have been added (or maxed etc. depending on op) into the map.
	Otherwise, the only signal in the map will be the objects."""
	dtype = np.float32 # C extension only supports this dtype
	if separable == "auto": separable = wcsutils.is_cyl(wcs)
	# Object positions
	obj_decs = np.asanyarray(poss[0], dtype=dtype, order="C")
	obj_ras  = np.asanyarray(poss[1], dtype=dtype, order="C")
	obj_ys, obj_xs = utils.nint(enmap.sky2pix(shape, wcs, poss)).astype(np.int32)
	assert obj_decs.ndim == 1 and obj_ras.ndim == 1, "poss must be [{dec,ra},nobj]"
	nobj     = len(obj_decs)
	# Object amplitudes, and number of components
	amps     = np.asanyarray(amps, dtype=dtype, order="C")
	pre      = amps.shape[:-1]
	amps_flat= amps.reshape(-1, amps.shape[-1])
	ncomp    = len(amps_flat)
	# Profiles. For point sources this would just be the beam, but extended objects
	# can have differnet profiles. We will support both [{r,b}] and [[{r,b}],[{r,b}],...]
	try: profile[0][0][0]
	except (TypeError, IndexError): profile = [profile]
	profile = [np.asanyarray(p, dtype=dtype, order="C") for p in profile]
	# If which profile to use isn't specified, default to the first one
	if prof_ids is None: prof_ids = np.zeros(nobj, np.int32)
	else: prof_ids = np.asanyarray(prof_ids, dtype=np.int32, order="C")
	if prof_equi == "auto": prof_equi = all([is_equi(prof[0]) for prof in profile])
	# If user hasn't specified how faint things to simulate, then set the limit a bit
	# below the peak of the faintest object
	if vmin is None: vmin = np.min(np.abs(amps))*1e-3
	if rmax is None: rmax = 0
	# Set up the pixel coordinates
	if separable: posmap = utils.cache_get(cache, "posmap", lambda: enmap.posaxes(shape, wcs, dtype=dtype))
	else:         posmap = utils.cache_get(cache, "posmap", lambda: enmap.posmap (shape, wcs, dtype=dtype))
	# Set up our output map
	if omap is None: omap_flat = enmap.zeros((ncomp,)+shape[-2:], wcs, dtype)
	else:            omap_flat = omap.preflat
	assert omap_flat.dtype == dtype, "omap.dtype must be np.float32"
	assert omap_flat.shape == (ncomp,)+shape[-2:], "omap must be [...,ny,nx], where [ny,nx] agrees with shape, and ... agrees with amps"
	# Whew! Actually do the work
	times = srcsim.sim_objects(omap_flat, obj_decs, obj_ras, obj_ys, obj_xs, amps_flat, profile, prof_ids, posmap, vmin, rmax=rmax, separable=separable, transpose=transpose, prof_equi=prof_equi, return_times=True)[1]
	omap = omap_flat.reshape(pre+shape[-2:])
	# NB! Since we're not padding, this fourier operation will have problems at the edges
	if pixwin: omap = enmap.apply_window(omap, order=pixwin_order)
	return (omap, times) if return_times else omap

def is_equi(r):
	"""Estimate whether the values r[:] = arange(n)*delta, allowing for
	fast index calculations. This is just a heuristic, but it is hopefully
	reliable enough."""
	return len(r) > 1 and r[0] == 0 and np.allclose(r[-1],(len(r)-1)*r[1])

def radial_sum(map, poss, bins, oprofs=None, separable="auto",
		prof_equi="auto", cache=None, return_times=False):
	"""Sum the signal in map into radial bins around a set of objects,
	returning one radial sum-profile per object.
	Arguments:
	* map: The map to read data from. [...,ny,nx]
	* poss: The positions of the objects. [{dec,ra},nobj] in radians.
	* bins: The bin edges. [nbin+1]. Faster if equi-spaced with first at 0

	Optional arguments:
	* oprofs: [obj,...,nbin] array to write result to. MUST BE float32 AND C CONTIGUOUS
	* separable: Whether the coordinate system's coordinate axes are indpendent,
	  such that one only needs to know y in order to calculate dec, and x to
	  calculate ra. This allows for much faster calculation of the pixel
	  coordinates. Default "auto": True for cylindrical coordinates, False otherwise.
	* cache: Dictionary to use for caching pixel coordinates. Can be useful
	  if you're doing repeated simulations on the same geometry with non-separable
	  geometry, to avoid having to recalculate the pixel coordinates all the time.

	Returns the resulting profiles. If oprof was specified, then the same object will
	be returned (after being updated of course)."""
	dtype = np.float32 # C extension only supports this dtype
	if separable == "auto": separable = wcsutils.is_cyl(map.wcs)
	# Object positions
	obj_decs = np.asanyarray(poss[0], dtype=dtype, order="C")
	obj_ras  = np.asanyarray(poss[1], dtype=dtype, order="C")
	obj_ys, obj_xs = utils.nint(map.sky2pix(poss)).astype(np.int32)
	assert obj_decs.ndim == 1 and obj_ras.ndim == 1, "poss must be [{dec,ra},nobj]"
	nobj     = len(obj_decs)
	# map and number of components
	pre      = map.shape[:-2]
	map_flat = map.preflat
	ncomp    = len(map_flat)
	# bins
	bins     = np.asarray(bins, dtype=dtype)
	nbin     = len(bins)-1
	prof_equi = is_equi(bins) if prof_equi == "auto" else prof_equi
	# Set up the pixel coordinates
	if separable: posmap = utils.cache_get(cache, "posmap", lambda: map.posaxes(dtype=dtype))
	else:         posmap = utils.cache_get(cache, "posmap", lambda: map.posmap (dtype=dtype))
	# Set up our output
	if oprofs is None: oprofs = np.zeros((nobj,)+pre+(nbin,),dtype)
	oprofs_flat   = oprofs.reshape(nobj,ncomp,nbin)
	assert oprofs_flat.dtype == dtype, "oprofs.dtype must be np.float32"
	# Whew! Actually do the work
	times = srcsim.radial_sum(map_flat, obj_decs, obj_ras, obj_ys, obj_xs, bins, posmap, profs=oprofs_flat, separable=separable, prof_equi=prof_equi, return_times=True)[1]
	return (oprofs, times) if return_times else oprofs

def radial_bin(map, poss, bins, weights=None, separable="auto",
		prof_equi="auto", cache=None, return_times=False):
	"""Average the signal in map into radial bins for a set of objects, returning
	a radial profile for each object.
	Arguments:
	* map: The map to read data from. [...,ny,nx]
	* poss: The positions of the objects. [{dec,ra},nobj] in radians.
	* bins: The bin edges. [nbin+1]. Faster if equi-spaced with first at 0

	Optional arguments:
	* oprofs: [obj,...,nbin] array to write result to. MUST BE float32 AND C CONTIGUOUS
	* separable: Whether the coordinate system's coordinate axes are indpendent,
	  such that one only needs to know y in order to calculate dec, and x to
	  calculate ra. This allows for much faster calculation of the pixel
	  coordinates. Default "auto": True for cylindrical coordinates, False otherwise.
	* cache: Dictionary to use for caching pixel coordinates. Can be useful
	  if you're doing repeated simulations on the same geometry with non-separable
	  geometry, to avoid having to recalculate the pixel coordinates all the time.

	Returns the resulting profiles. If oprof was specified, then the same object will
	be returned (after being updated of course)."""
	if weights is not None: map = map*weights
	profs, times1 = radial_sum(map, poss, bins, separable=separable, prof_equi=prof_equi,
			cache=cache, return_times=True)
	if weights is None: weights = enmap.ones(map.shape[-2:], map.wcs, map.dtype)
	div, times2 = radial_sum(weights, poss, bins, separable=separable, prof_equi=prof_equi,
			cache=cache, return_times=True)
	# Add dimensions to div if necessary to make them broadcast.
	# For more complex broadcasting, prepare the shapes of map and weights manually
	div = div.reshape(profs.shape[:1]+(1,)*(profs.ndim-div.ndim)+profs.shape[-1:])
	profs /= div
	times = np.concatenate([times1,times2])
	return (profs, times) if return_times else profs

<<<<<<< HEAD
def sim_srcs(shape, wcs, srcs, beam, omap=None, dtype=None, nsigma=5, rmax=None, vmin=None, smul=1,
		return_padded=False, pixwin=False, pixwin_order=0, op=np.add, wrap="auto", verbose=False, cache=None,
=======
def sim_srcs(shape, wcs, srcs, beam, omap=None, dtype=None, nsigma=5, rmax=None, smul=1, vmin=None,
		return_padded=False, pixwin=False, op=np.add, wrap="auto", verbose=False, cache=None,
>>>>>>> 14e86452
		separable="auto", method="c"):
	"""Backwards compatibility wrapper that exposes the speed of the new sim_objects
	function using the old sim_srcs interface. For most users this should result in a
	transparent speedup of O(10x), but sim_objects does not implement 100% of the sim_srcs
	functionality, so the old python method is also available by specifying method = "python".

	Limitations of the new version:
	* only float32, C-contiguous maps supported
	* smul not supported
	* padding not supported, which impacts objects at the very edge of the map if
	  pixwin is used
	* only add, max and min supported for 'op'

	Unlike sim_srcs, sim_objects supports simulating objects with multiple
	different profiles at once, but this functionality isn't available through
	the sim_srcs interface.

	I recommend using sim_objects directly instead of relying on this wrapper in most cases.
	"""
	if method in ["c", "C"]:
		assert dtype is None or dtype == np.float32, "method 'c' only supports float32. Use method='python' if you need others"
		assert smul == 1, "method 'c' does not support smul != 1. Use method='python' if you need this"
		if vmin is None: vmin = np.exp(-0.5*nsigma**2)
		if   op == np.add or op == np.ndarray.__iadd__ or op == "add": op_ = "add"
		elif op == np.max or op == "max": op_ = "max"
		elif op == np.min or op == "min": op_ = "min"
		else: raise ValueError("method 'c' only supports op add, max or min. Use method='python' if you need more")
		if return_padded: raise ValueError("method 'c' does not support return_padded. Use method=='python' if you need this")
		ncomp = np.prod(shape[:-2], dtype=int)
		nobj  = len(srcs)
		poss  = srcs.T[:2]
		amps  = np.zeros((ncomp,nobj), np.float32)
		amps[:srcs.shape[1]-2] = srcs.T[2:2+ncomp]
		amps  = amps.reshape(shape[:-2]+(nobj,))
		# Handle beam = float, in which case a gaussian beam is made
		beam  = expand_beam(beam, nsigma, rmax)
		return sim_objects(shape, wcs, poss, amps, beam, omap=omap, vmin=vmin, rmax=rmax, op=op, pixwin=pixwin, pixwin_order=0, separable=separable, cache=cache)
	elif method == "python":
		return sim_srcs_python(shape, wcs, srcs, beam, omap=omap, dtype=dtype, nsigma=nsigma, rmax=rmax, smul=smul, return_padded=return_padded, pixwin=pixwin, pixwin_order=pixwin_order, op=op, wrap=wrap, verbose=verbose, cache=cache, separable=separable)

def sim_srcs_python(shape, wcs, srcs, beam, omap=None, dtype=None, nsigma=5, rmax=None, smul=1,
		return_padded=False, pixwin=False, pixwin_order=0, op=np.add, wrap="auto", verbose=False, cache=None,
		separable="auto"):
	"""Simulate a point source map in the geometry given by shape, wcs
	for the given srcs[nsrc,{dec,ra,T...}], using the beam[{r,val},npoint],
	which must be equispaced. If omap is specified, the sources will be
	added to it in place. All angles are in radians. The beam is only evaluated up to
	the point where it reaches exp(-0.5*nsigma**2) unless rmax is specified, in which
	case this gives the maximum radius. smul gives a factor to multiply the resulting
	source model by. This is mostly useful in conction with omap.

	The source simulation is sped up by using a source lookup grid.
	"""
	if separable == "auto": separable = wcsutils.is_cyl(wcs)
	if omap is None: omap = enmap.zeros(shape, wcs, dtype)
	ishape = omap.shape
	omap   = omap.preflat
	ncomp  = omap.shape[0]
	srcs   = np.asarray(srcs)
	# Set up wrapping
	if utils.streq(wrap, "auto"):
		wrap = [0, utils.nint(360./wcs.wcs.cdelt[0])]
	# In keeping with the rest of the functions here, srcs is [nsrc,{dec,ra,T,Q,U}].
	# The beam parameters are ignored - the beam argument is used instead
	amps = srcs[:,2:2+ncomp]
	poss = srcs[:,:2].copy()
	# Rewind positions to let us use flat-sky approximation for distance calculations
	ref  = np.mean(enmap.box(shape, wcs, corner=False)[:,1])
	poss[:,1] = utils.rewind(poss[:,1], ref)
	beam = expand_beam(beam, nsigma, rmax)
	if not rmax: rmax = nsigma2rmax(beam, nsigma)
	# Pad our map by rmax, so we get the contribution from sources
	# just ourside our area. We will later split our map into cells of size cres. Let's
	# adjust the padding so we have a whole number of cells
	minshape = np.min(omap[...,5:-5:10,5:-5:10].pixshapemap()/10,(-2,-1))
	cres = np.maximum(1,utils.nint(rmax/minshape))
	epix = cres-(omap.shape[-2:]+2*cres)%cres
	padding = [cres,cres+epix]
	wmap, wslice  = enmap.pad(omap, padding, return_slice=True)
	# Overall we will have this many grid cells
	cshape = wmap.shape[-2:]//cres
	# Find out which sources matter for which cells
	srcpix = wmap.sky2pix(poss.T).T
	pixbox= np.array([[0,0],wmap.shape[-2:]],int)
	nhit, cell_srcs = build_src_cells(pixbox, srcpix, cres, wrap=wrap)
	# Optionally cache the posmap
	if cache is None or cache[0] is None: posmap = wmap.posmap(separable=separable)
	else: posmap = cache[0]
	if cache is not None: cache[0] = posmap
	model = eval_srcs_loop(posmap, poss, amps, beam, cres, nhit, cell_srcs, dtype=wmap.dtype, op=op, verbose=verbose)
	del posmap
	if pixwin: model = enmap.apply_window(model, order=pixwin_order)
	# Update our work map, through our view
	if smul != 1: model *= smul
	wmap   = op(wmap, model, wmap)
	if not return_padded:
		# Copy out
		omap[:] = wmap[wslice]
		# Restore shape
		omap = omap.reshape(ishape)
		return omap
	else:
		return wmap.reshape(ishape[:-2]+wmap.shape[-2:]), wslice

def eval_srcs_loop(posmap, poss, amps, beam, cres, nhit, cell_srcs, dtype=np.float64, op=np.add, verbose=False):
	# Loop through each cell
	ncy, ncx = nhit.shape
	model = enmap.zeros(amps.shape[-1:]+posmap.shape[-2:], posmap.wcs, dtype)
	for cy in range(ncy):
		for cx in range(ncx):
			nsrc = nhit[cy,cx]
			if verbose and nsrc > 0: print("map cell %5d/%d with %5d srcs" % (cy*ncx+cx+1, ncy*ncx, nsrc))
			if nsrc == 0: continue
			srcs  = cell_srcs[cy,cx,:nsrc]
			y1,y2 = (cy+0)*cres[0], (cy+1)*cres[0]
			x1,x2 = (cx+0)*cres[1], (cx+1)*cres[1]
			pixpos = posmap[:,y1:y2,x1:x2]
			srcpos = poss[srcs].T # [2,nsrc]
			srcamp = amps[srcs].T # [ncomp,nsrc]
			r      = utils.angdist(pixpos[::-1,None,:,:],srcpos[::-1,:,None,None])
			bpix   = (r - beam[0,0])/(beam[0,1]-beam[0,0])
			# Evaluate the beam at these locations
			bval   = utils.interpol(beam[1], bpix[None], mode="constant", order=1, mask_nan=False) # [nsrc,ry,rx]
			cmodel = srcamp[:,:,None,None]*bval
			cmodel = op.reduce(cmodel,-3)
			op(model[:,y1:y2,x1:x2], cmodel, model[:,y1:y2,x1:x2])
	return model

def sim_srcs_dist_transform(shape, wcs, srcs, beam, omap=None, dtype=None, nsigma=4, rmax=None, smul=1,
		pixwin=False, ignore_outside=False, op=np.add, verbose=False):
	"""Simulate a point source map in the geometry given by shape, wcs
	for the given srcs[nsrc,{dec,ra,T...}], using the beam[{r,val},npoint],
	which must be equispaced. Unlike sim_srcs, overalpping point sources are not supported.
	If omap is specified, the sources will be
	added to it in place. All angles are in radians. The beam is only evaluated up to
	the point where it reaches exp(-0.5*nsigma**2) unless rmax is specified, in which
	case this gives the maximum radius. smul gives a factor to multiply the resulting
	source model by. This is mostly useful in conction with omap.
	"""
	if omap is None: omap = enmap.zeros(shape, wcs, dtype)
	ishape = omap.shape
	omap   = omap.preflat
	ncomp  = omap.shape[0]
	# In keeping with the rest of the functions here, srcs is [nsrc,{dec,ra,T,Q,U}].
	# The beam parameters are ignored - the beam argument is used instead
	amps = srcs[:,2:2+ncomp]
	poss = srcs[:,:2].copy()
	br, bv = expand_beam(beam, nsigma, rmax).copy()
	rmax = nsigma2rmax(beam, nsigma)
	if ignore_outside:
		pixs = enmap.sky2pix(shape, wcs, poss.T[:2])
		pmax = 2*rmax/enmap.pixsize(shape, wcs)**0.5
		bad  = np.any(pixs <  -pmax, 0) | np.any(pixs > np.array(shape[-2:])[:,None]+pmax, 0)
		amps, poss = amps[~bad], poss[~bad]
	r, domains = enmap.distance_from(shape, wcs, poss.T[:2], domains=True, rmax=rmax)
	np.clip(domains, 0, amps.shape[0]-1, domains)
	for i in range(ncomp):
		op(omap[i], np.interp(r, br, bv, right=0) * amps[domains,i], omap[i])
	omap = omap.reshape(ishape)
	return omap

def expand_beam(beam, nsigma=5, rmax=None, nper=400):
	beam = np.asarray(beam)
	if beam.ndim == 0:
		# Build gaussian beam
		sigma = beam.reshape(-1)[0]
		if rmax is None: rmax = sigma*nsigma
		r = np.linspace(0,rmax,nsigma*nper)
		return np.array([r,np.exp(-0.5*(r/sigma)**2)])
	elif beam.ndim == 2:
		return beam
	else: raise ValueError

def nsigma2rmax(beam, nsigma):
	return beam[0,np.where(beam[1] >= np.exp(-0.5*nsigma**2))[0][-1]]

def build_src_cells(cbox, srcpos, cres, unwind=False, wrap=None):
	# srcpos is [nsrc,...,{dec,ra}]. Reshape to 3d to keep things simple.
	# will reshape back when returning
	cbox    = np.asarray(cbox)
	srcpos  = np.asarray(srcpos)
	ishape  = srcpos.shape
	srcpos  = srcpos.reshape(ishape[0],-1,ishape[-1])

	cshape  = tuple(np.ceil(((cbox[1]-cbox[0])/cres)).astype(int))
	if unwind:
		# Make the sources' ra compatible with our area
		ref     = np.mean(cbox[:,1],0)
		srcpos[:,...,1] = utils.rewind(srcpos[:,...,1], ref)
	# How big must our cell hit array be?
	nmax = max(1,np.max(build_src_cells_helper(cbox, cshape, cres, srcpos, wrap=wrap)))
	ncell, cells = build_src_cells_helper(cbox, cshape, cres, srcpos, nmax, wrap=wrap)
	# Reshape back to original shape
	ncell = ncell.reshape(ishape[1:-1]+ncell.shape[1:])
	cells = cells.reshape(ishape[1:-1]+cells.shape[1:])
	return ncell, cells

def build_src_cells_helper(cbox, cshape, cres, srcpos, nmax=0, wrap=None):
	# A cell is hit if it overlaps both horizontally and vertically
	# with the point source +- cres
	nsrc, nmid = srcpos.shape[:2]
	# ncell is [:,ncy,ncx]
	ncell = np.zeros((nmid,)+cshape,np.int32)
	if nmax > 0:
		cells = np.zeros((nmid,)+cshape+(nmax,),np.int32)
	c0 = cbox[0]; inv_dc = cshape/(cbox[1]-cbox[0]).astype(float)
	# Set up wrapping. The woff variable will contain the set of coordinate offsets we will try
	if wrap is None: wrap = [0,0]
	woffs = []
	for i, w in enumerate(wrap):
		if w == 0: woffs.append([0])
		else: woffs.append([-w,0,+w])
	for si in range(nsrc):
		for mi in range(nmid):
			pos = srcpos[si,mi]
			for woffy in woffs[0]:
				for woffx in woffs[1]:
					wpos = pos[:2] + np.array([woffy,woffx])
					i1   = (wpos[:2]-cres-c0)*inv_dc
					i2   = (wpos[:2]+cres-c0)*inv_dc+1 # +1 because this is a half-open interval
					# Don't try to update out of bounds
					i1 = np.maximum(i1.astype(int), 0)
					i2 = np.minimum(i2.astype(int), np.array(cshape))
					# Skip sources that don't hit our area at all
					if np.any(i1 >= cshape) or np.any(i2 < 0): continue
					for cy in range(i1[0],i2[0]):
						for cx in range(i1[1],i2[1]):
							if nmax > 0:
								cells[mi,cy,cx,ncell[mi,cy,cx]] = si
							ncell[mi,cy,cx] += 1
	if nmax > 0: return ncell, cells
	else: return ncell

def cellify(map, res):
	"""Given a map [...,ny,nx] and a cell resolution [ry,rx], return map
	reshaped into a cell grid [...,ncelly,ncellx,ry,rx]. The map will be
	truncated if necessary"""
	res    = np.array(res,int)
	cshape = map.shape[-2:]//res
	omap   = map[...,:cshape[0]*res[0],:cshape[1]*res[1]]
	omap   = omap.reshape(omap.shape[:-2]+(cshape[0],res[0],cshape[1],res[1]))
	omap   = utils.moveaxis(omap, -3, -2)
	return omap

def uncellify(cmap):
	omap = utils.moveaxis(cmap, -2, -3)
	omap = omap.reshape(omap.shape[:-4]+(omap.shape[-4]*omap.shape[-3],omap.shape[-2]*omap.shape[-1]))
	return omap

#### Cross-matching ####

def crossmatch(srcs1, srcs2, tol=1*utils.arcmin, safety=4):
	"""Cross-match two source catalogs based on position. Each
	source in one catalog is associated with the closest source
	in the other catalog, as long as the distance between them is
	less than the tolerance. The catalogs must be [:,{ra,dec,...}]
	in radians. Returns [nmatch,2], with the last index giving
	the index in the first and second catalog for each match."""
	vec1 = utils.ang2rect(srcs1[:,:2], axis=1)
	vec2 = utils.ang2rect(srcs2[:,:2], axis=1)
	tree1 = spatial.cKDTree(vec1)
	tree2 = spatial.cKDTree(vec2)
	groups = tree1.query_ball_tree(tree2, tol*safety)
	matches = []
	for gi, group in enumerate(groups):
		if len(group) == 0: continue
		# Get the true distance to each member in the group
		group = np.array(group)
		dists = utils.vec_angdist(vec1[gi,None,:], vec2[group,:], axis=1)
		best  = np.argmin(dists)
		if dists[best] > tol: continue
		matches.append([gi, group[best]])
	matches = np.array(matches)
	return matches

#### Source parameter I/O ####

# These functions are messy and should be cleaned up before general consumption
# Be warned if you choose to use them - they might be removed or changed in future
# releases.

def read(fname, format="auto"):
	if format == "auto": formats = ["dory_fits","dory_txt","fits","nemo","simple"]
	else:                formats = [format]
	for f in formats:
		try:
			if   f == "dory_fits":return read_dory_fits(fname)
			elif f == "dory_txt": return read_dory_txt(fname)
			elif f == "fits":     return read_fits(fname)
			elif f == "nemo":     return read_nemo(fname)
			elif f == "simple":   return read_simple(fname)
			else: raise ValueError("Unrecognized point source format '%s' for file '%s'" % (f, fname))
		except (ValueError, IOError, OSError) as e: pass
	raise IOError("Unable to read point source file '%s' with format '%s'" % (fname, f))

def read_nemo(fname):
	"""Reads the nemo ascii catalog format, and returns it as a recarray."""
	idtype = [("name","2S64"),("ra","d"),("dec","d"),("snr","d"),("npix","i"),("detfrac","d"),("template","S32"),("glat","d"),("I","d"), ("dI","d")]
	try: icat = np.loadtxt(fname, dtype=idtype)
	except (ValueError, IndexError) as e:
		idtype = [("name","2S64"),("ra","d"),("dec","d"),("snr","d"),("npix","i"),("template","S32"),("glat","d"),("I","d"), ("dI","d")]
		try: icat = np.loadtxt(fname, dtype=idtype)
		except (ValueError, IndexError) as e:
			raise IOError(e.args[0])
	odtype = [("name","S64"),("ra","d"),("dec","d"),("snr","d"),("I","d"),("dI","d"),("npix","i"),("template","S32"),("glat","d")]
	ocat = np.zeros(len(icat), odtype).view(np.recarray)
	ocat.name = np.char.add(*icat["name"].T)
	for t in odtype[1:]: ocat[t[0]] = icat[t[0]]
	return ocat

def read_simple(fname):
	try:
		return np.loadtxt(fname, dtype=[("ra","d"),("dec","d"),("I","d"),("dI","d")], usecols=range(4), ndmin=1).view(np.recarray)
	except ValueError:
		try:
			return np.loadtxt(fname, dtype=[("ra","d"),("dec","d"),("I","d")], usecols=range(3), ndmin=1).view(np.recarray)
		except ValueError as e:
			raise IOError(e.args[0])

def read_dory_fits(fname, hdu=1):
	d = fits.open(fname)[hdu].data
	ocat = np.zeros(len(d), dtype=[("ra","d"),("dec","d"),("I","d"),("Q","d"),("U","d")]).view(np.recarray)
	ocat.ra  = d.ra
	ocat.dec = d.dec
	ocat.I, ocat.Q, ocat.U = d.amp.T*1e3
	return ocat

def read_dory_txt(fname):
	try:
		d = np.loadtxt(fname, usecols=[0,1,3,5,7], dtype=[("ra","d"),("dec","d"),("I","d"),("Q","d"),("U","d")]).view(np.recarray).reshape(-1)
		d.I *= 1e3; d.Q *= 1e3; d.U *= 1e3
		return d
	except (ValueError, IndexError) as e:
		raise IOError(e.args[0])

def read_fits(fname, hdu=1, fix=True):
	d = fits.open(fname)[hdu].data
	if fix:
		d = translate_dtype_keys(d, {"RADeg":"ra","decDeg":"dec","deltaT_c":"I","err_deltaT_c":"dI"})
	return d.view(np.recarray)

# Sauron catalog formats. I really need to come up with some once-and-for-all catalog format!
def format_sauron(cat):
	nfield, ncomp = cat.flux.shape[-2:]
	names  = "TQU"
	header = "#%8s %8s %9s" % ("ra", "dec", "snr_T")
	for i in range(1,ncomp): header += " %8s" % ("snr_"+names[i])
	for i in range(ncomp):   header += " %8s %7s" % ("ftot_"+names[i], "dftot_"+names[i])
	for i in range(nfield):
		for j in range(ncomp):
			header += " %8s %7s" % ("flux_"+names[j]+"%d"%(i+1), "dflux_"+names[j]+"%d"%(i+1))
	header += " %2s" % "ca"
	for i in range(nfield): header += " %7s" % ("cont_%d" % (i+1))
	header += "\n"
	res = ""
	for i in range(len(cat)):
		res += "%9.4f %8.4f" % (cat.ra[i]/utils.degree, cat.dec[i]/utils.degree)
		snr  = cat.snr[i].reshape(-1)
		res += " %9.2f" % snr[0] + " %7.2f"*(len(snr)-1) % tuple(snr[1:])
		flux = cat. flux_tot[i].reshape(-1)
		dflux= cat.dflux_tot[i].reshape(-1)
		for j in range(len(flux)):
			res += "  %8.2f %7.2f" % (flux[j], dflux[j])
		flux = cat. flux[i].reshape(-1)
		dflux= cat.dflux[i].reshape(-1)
		for j in range(len(flux)):
			res += "  %8.2f %7.2f" % (flux[j], dflux[j])
		try: res += " %2d" % (cat.case[i])
		except (KeyError, AttributeError): pass
		try:
			for j in range(len(cat.contam[i])):
				res += " %7.2f" % (cat.contam[i,j])
		except (KeyError, AttributeError): pass
		res += "\n"
	return header + res

def write_sauron(ofile, cat):
	if ofile.endswith(".fits"): write_sauron_fits(ofile, cat)
	else: write_sauron_txt (ofile, cat)

def read_sauron(ifile):
	if ifile.endswith(".fits"): return read_sauron_fits(ifile)
	else: return read_sauron_txt(ifile)

def write_sauron_fits(ofile, cat):
	from astropy.io import fits
	ocat = cat.copy()
	for field in ["ra","dec"]: ocat[field] /= utils.degree # angles in degrees
	hdu = fits.hdu.table.BinTableHDU(ocat)
	hdu.writeto(ofile, overwrite=True)

def read_sauron_fits(fname):
	from astropy.io import fits
	hdu = fits.open(fname)[1]
	cat = np.asarray(hdu.data).view(np.recarray)
	for field in ["ra","dec"]: cat[field] *= utils.degree # deg -> rad
	return cat

def write_sauron_txt(ofile, cat):
	with open(ofile, "w") as ofile:
		ofile.write(format_sauron(cat))

def read_sauron_txt(ifile, ncomp=3):
	raw   = np.loadtxt(ifile, ndmin=2)
	nrow, ncol = raw.shape
	nfreq = (ncol-2-ncomp-1)//(2*ncomp+1)
	cat_dtype  = [("ra", "d"), ("dec", "d"), ("snr", "d", (ncomp,)), ("flux_tot", "d", (ncomp,)),
			("dflux_tot", "d", (ncomp,)), ("flux", "d", (nfreq,ncomp)), ("dflux", "d", (nfreq,ncomp)),
			("case", "i"), ("contam", "d", (nfreq,))]
	ocat  = np.zeros(nrow, cat_dtype).view(np.recarray)
	ocat.ra, ocat.dec, raw = raw[:,0]*utils.degree, raw[:,1]*utils.degree, raw[:,2:]
	ocat.snr,          raw = raw[:,:ncomp], raw[:,ncomp:]
	ocat.flux_tot, ocat.dflux_tot, raw = raw[:,0:2*ncomp:2], raw[:,1:2*ncomp:2], raw[:,2*ncomp:]
	ocat.flux,     ocat.dflux,     raw = raw[:,0:2*ncomp*nfreq:2].reshape(-1,nfreq,ncomp), raw[:,1:2*ncomp*nfreq:2].reshape(-1,nfreq,ncomp), raw[:,2*ncomp*nfreq:]
	ocat.case,         raw = raw[:,0], raw[:,1:]
	ocat.contam            = raw[:,:nfreq]
	return ocat

def translate_dtype_keys(d, translation):
	descr = [(name if name not in translation else translation[name], char) for (name, char) in d.dtype.descr]
	return np.asarray(d, descr)

def src2param(srcs):
	"""Translate recarray srcs into the source fromat used for tod-level point source
	operations."""
	params = np.zeros(srcs.shape + (8,))
	params[:,0] = srcs.dec * utils.degree # yes, dec first
	params[:,1] = srcs.ra  * utils.degree
	params[:,2] = srcs.I
	if "Q" in srcs.dtype.names: params[:,3] = srcs.Q
	if "U" in srcs.dtype.names: params[:,4] = srcs.U
	# These are not used
	params[:,5] = 1 # x-scaling
	params[:,6] = 1 # y-scaling
	params[:,7] = 0 # angle
	return params<|MERGE_RESOLUTION|>--- conflicted
+++ resolved
@@ -206,13 +206,8 @@
 	times = np.concatenate([times1,times2])
 	return (profs, times) if return_times else profs
 
-<<<<<<< HEAD
-def sim_srcs(shape, wcs, srcs, beam, omap=None, dtype=None, nsigma=5, rmax=None, vmin=None, smul=1,
+def sim_srcs(shape, wcs, srcs, beam, omap=None, dtype=None, nsigma=5, rmax=None, vmin=None, smul=1, vmin=None,
 		return_padded=False, pixwin=False, pixwin_order=0, op=np.add, wrap="auto", verbose=False, cache=None,
-=======
-def sim_srcs(shape, wcs, srcs, beam, omap=None, dtype=None, nsigma=5, rmax=None, smul=1, vmin=None,
-		return_padded=False, pixwin=False, op=np.add, wrap="auto", verbose=False, cache=None,
->>>>>>> 14e86452
 		separable="auto", method="c"):
 	"""Backwards compatibility wrapper that exposes the speed of the new sim_objects
 	function using the old sim_srcs interface. For most users this should result in a
