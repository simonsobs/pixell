"""This module provides functions for taking into account the curvature of the
full sky."""
from __future__ import print_function
from . import sharp
import numpy as np
from . import enmap, powspec, wcsutils, utils

class ShapeError(Exception): pass

def rand_map(shape, wcs, ps, lmax=None, dtype=np.float64, seed=None, oversample=2.0, spin=[0,2], method="auto", direct=False, verbose=False):
	"""Generates a CMB realization with the given power spectrum for an enmap
	with the specified shape and WCS. This is identical to enlib.rand_map, except
	that it takes into account the curvature of the full sky. This makes it much
	slower and more memory-intensive. The map should not cross the poles."""
	# Ensure everything has the right dimensions and restrict to relevant dimensions
	ps = utils.atleast_3d(ps)
	if not ps.shape[0] == ps.shape[1]: raise ShapeError("ps must be [ncomp,ncomp,nl] or [nl]")
	if not (len(shape) == 2 or len(shape) == 3): raise ShapeError("shape must be (ncomp,ny,nx) or (ny,nx)")
	ncomp = 1 if len(shape) == 2 else shape[-3]
	ps = ps[:ncomp,:ncomp]

	ctype = np.result_type(dtype,0j)
	if verbose: print("Generating alms with seed %s up to lmax=%d dtype %s" % (str(seed), lmax, np.dtype(ctype).char))
	alm   = rand_alm_healpy(ps, lmax=lmax, seed=seed, dtype=ctype)
	if verbose: print("Allocating output map shape %s dtype %s" % (str((ncomp,)+shape[-2:]), np.dtype(dtype).char))
	map   = enmap.empty((ncomp,)+shape[-2:], wcs, dtype=dtype)
	alm2map(alm, map, spin=spin, oversample=oversample, method=method, direct=direct, verbose=verbose)
	if len(shape) == 2: map = map[0]
	return map

def pad_spectrum(ps, lmax):
	ps  = np.asarray(ps)
	ops = np.zeros(ps.shape[:-1]+(lmax+1,),ps.dtype)
	ops[...,:ps.shape[-1]] = ps[...,:ps.shape[-1]]
	return ops

def rand_alm_healpy(ps, lmax=None, seed=None, dtype=np.complex128):
	import healpy
	if seed is not None: np.random.seed(seed)
	ps  = np.asarray(ps)
	if lmax is None: lmax = ps.shape[-1]-1
	# Handle various shaped input spectra
	if   ps.ndim == 1: wps = ps[None,None]
	elif ps.ndim == 2: wps = powspec.sym_expand(ps, scheme="diag")
	elif ps.ndim == 3: wps = ps
	else: raise ValueError("ps must be either [nl], [nspec,nl] or [ncomp,ncomp,nl] in rand_alm_healpy")
	# Flatten, since healpy wants only the non-redundant components in the diagonal-first scheme
	fps = powspec.sym_compress(wps, scheme="diag")
	alm = np.asarray(healpy.synalm(fps, lmax=lmax, new=True))
	# Produce scalar output for scalar inputs
	if ps.ndim == 1: alm = alm[0]
	return alm

def rand_alm(ps, ainfo=None, lmax=None, seed=None, dtype=np.complex128, m_major=True, return_ainfo=False):
	"""This is a replacement for healpy.synalm. It generates the random
	numbers in l-major order before transposing to m-major order in order
	to allow generation of low-res and high-res maps that agree on large
	scales. It uses 2/3 of the memory of healpy.synalm, and has comparable
	speed."""
	rtype      = np.zeros([0],dtype=dtype).real.dtype
	wps, ainfo = prepare_ps(ps, ainfo=ainfo, lmax=lmax)
	alm = rand_alm_white(ainfo, pre=[wps.shape[0]], seed=seed, dtype=dtype, m_major=m_major)
	# Scale alms by spectrum, taking into account which alms are complex
	ps12 = enmap.multi_pow(wps, 0.5)
	ainfo.lmul(alm, (ps12/2**0.5).astype(rtype), alm)
	alm[:,:ainfo.lmax+1].imag  = 0
	alm[:,:ainfo.lmax+1].real *= 2**0.5
	if ps.ndim == 1: alm = alm[0]
	if return_ainfo: return alm, ainfo
	else: return alm

##########################
### Top-level wrappers ###
##########################

def alm2map(alm, map, ainfo=None, spin=[0,2], deriv=False, direct=False, copy=False, oversample=2.0, method="auto", verbose=False):
	"""Project the spherical harmonics coefficients alm[...,nalm] onto the
	enmap map[...,ny,nx].

	The map does not need to be full-sky - an intermediate map will be
	constructed for the SHT itself. If map is in a cylindrical projection, the
	intermediate map will have compatible pixels, and no interpolation is needed.
	Otherwise, the intermediate map will be oversample times higher resolution
	than the output map, and bicubic spline interpolation will be used to tranfer
	its values to the output map. This uses more memory, is slower and less
	accurate than the direct evaluation used for cylindrical projections. If
	method is "cyl" only the cylindrical method will be used, resulting in a
	ShapeError if the pixelization is not actually cylindrical. If method is
	"pos", then the slow, general method will always be used.

	If ainfo is provided, it is an alm_info describing the layout of the input alm.
	Otherwise it will be inferred from the alm itself.

	spin describes the spin of the transformation used for the polarization
	components.

	If deriv is True, then the resulting map will be the gradient of the input alms."""
	if method == "cyl":
		alm2map_cyl(alm, map, ainfo=ainfo, spin=spin, deriv=deriv, direct=direct, copy=copy, verbose=verbose)
	elif method == "pos":
		if verbose: print("Computing pixel positions %s dtype d" % str((2,)+map.shape[-2:]))
		pos = map.posmap()
		res = alm2map_pos(alm, pos, ainfo=ainfo, oversample=oversample, spin=spin, deriv=deriv, verbose=verbose)
		map[:] = res
	elif method == "auto":
		# Cylindrical method if possible, else slow pos-based method
		try:
			alm2map_cyl(alm, map, ainfo=ainfo, spin=spin, deriv=deriv, direct=direct, copy=copy, verbose=verbose)
		except ShapeError as e:
			# Wrong pixelization. Fall back on slow, general method
			if verbose: print("Computing pixel positions %s dtype d" % str((2,)+map.shape[-2:]))
			pos = map.posmap()
			res = alm2map_pos(alm, pos, ainfo=ainfo, oversample=oversample, spin=spin, deriv=deriv, verbose=verbose)
			map[:] = res
	else:
		raise ValueError("Unknown alm2map method %s" % method)
	return map

def map2alm(map, alm=None, ainfo=None, lmax=None, spin=[0,2], direct=False, copy=False,
		oversample=2.0, method="auto", rtol=None, atol=None):
	if method == "cyl":
		alm = map2alm_cyl(map, alm, ainfo=ainfo, lmax=lmax, spin=spin, direct=direct,
				copy=copy, rtol=rtol, atol=atol)
	elif method == "pos":
		raise NotImplementedError("map2alm for noncylindrical layouts not implemented")
	elif method == "auto":
		try:
			alm = map2alm_cyl(map, alm, ainfo=ainfo, lmax=lmax, spin=spin, direct=direct,
					copy=copy, rtol=rtol, atol=atol)
		except ShapeError as e:
			raise NotImplementedError("map2alm for noncylindrical layouts not implemented")
	else:
		raise ValueError("Unknown alm2map method %s" % method)
	return alm

#################################
### Position-based transforms ###
#################################

# These perform SHTs at arbitrary sample positions

def alm2map_pos(alm, pos, ainfo=None, oversample=2.0, spin=[0,2], deriv=False, verbose=False):
	"""Projects the given alms (with layout) on the specified pixel positions.
	alm[ncomp,nelem], pos[2,...] => res[ncomp,...]. It projects on a large
	cylindrical grid and then interpolates to the actual pixels. This is the
	general way of doing things, but not the fastest. Computing pos and
	interpolating takes a significant amount of time."""
	alm_full = np.atleast_2d(alm)
	if ainfo is None: ainfo = sharp.alm_info(nalm=alm_full.shape[-1])
	ashape, ncomp = alm_full.shape[:-2], alm_full.shape[-2]
	if deriv:
		# If we're computing derivatives, spin isn't allowed.
		# alm must be either [ntrans,nelem] or [nelem],
		# and the output will be [ntrans,2,ny,nx] or [2,ny,nx]
		ashape = ashape + (ncomp,)
		ncomp = 2
	tmap   = make_projectable_map_by_pos(pos, ainfo.lmax, ashape+(ncomp,), oversample, alm.real.dtype)
	alm2map_cyl(alm, tmap, ainfo=ainfo, spin=spin, deriv=deriv, direct=True, verbose=verbose)
	# Project down on our final pixels. This will result in a slight smoothing
	res = enmap.samewcs(tmap.at(pos[:2], mode="wrap"), pos)
	# Remove any extra dimensions we added
	if alm.ndim == alm_full.ndim-1: res = res[0]
	return res

##############################
### Cylindrical transforms ###
##############################

# These assume we're using a cylindrical projection, but
# not necessarily that whole rings are covered. The coordinate
# system is extended internally if necessary. minfo is built
# internally automatically.

def alm2map_cyl(alm, map, ainfo=None, spin=[0,2], deriv=False, direct=False, copy=False, verbose=False):
	"""When called as alm2map(alm, map) projects those alms onto that map.
	alms are interpreted according to ainfo if specified.

	Possible shapes:
		alm[nelem] -> map[ny,nx]
		alm[ncomp,nelem] -> map[ncomp,ny,nx]
		alm[ntrans,ncomp,nelem] -> map[ntrans,ncomp,ny,nx]
		alm[nelem] -> map[{dy,dx},ny,nx] (deriv=True)
		alm[ntrans,nelem] -> map[ntrans,{dy,dx},ny,nx] (deriv=True)

	Spin specifies the spin of the transform. Deriv indicates whether
	we will return the derivatives rather than the map itself. If
	direct is true, the input map is assumed to already cover the whole
	sky horizontally, so that no intermediate maps need to be computed.

	If copy=True, the input map is not overwritten.
	"""
	# Work on views of alm and map with shape alm_full[ntrans,ncomp,nalm]
	# and map[ntrans,ncomp/nderiv,ny,nx] to avoid lots of if tests later.
	# We undo the reshape before returning.
	alm, ainfo = prepare_alm(alm, ainfo)
	if copy: map = map.copy()
	if direct: tmap, mslices, tslices = map, [(Ellipsis,)], [(Ellipsis,)]
	else:      tmap, mslices, tslices = make_projectable_map_cyl(map, verbose=verbose)
	if verbose: print("Performing alm2map")
	alm2map_raw(alm, tmap, ainfo, map2minfo(tmap), spin=spin, deriv=deriv)
	for mslice, tslice in zip(mslices, tslices):
		map[mslice] = tmap[tslice]
	return map

def alm2map_healpix(alm, healmap=None, ainfo=None, nside=None, spin=[0,2], deriv=False, copy=False,
		theta_min=None, theta_max=None):
	"""Projects the given alm[...,ncomp,nalm] onto the given healpix map
	healmap[...,ncomp,npix]."""
	alm, ainfo = prepare_alm(alm, ainfo)
	healmap    = prepare_healmap(healmap, nside, alm.shape[:-1], alm.real.dtype)
	nside = npix2nside(healmap.shape[-1])
	minfo = sharp.map_info_healpix(nside)
	minfo = apply_minfo_theta_lim(minfo, theta_min, theta_max)
	return alm2map_raw(alm, healmap[...,None], ainfo=ainfo, minfo=minfo,
			spin=spin, deriv=deriv, copy=copy)[...,0]

def map2alm_cyl(map, alm=None, ainfo=None, lmax=None, spin=[0,2], direct=False,
		copy=False, rtol=None, atol=None):
	"""When called as map2alm_cyl(map, alm) computes the alms corresponding
	to the given map. alms will be ordered according to ainfo if specified.
	The map must be in a cylindrical projection. If no ring weights
	can be determined, it will either use an approximation or raise an
	exception, depending on the value of tolerance, which specifies the
	maximum pixel position error allowed.

	Possible shapes:
		alm[nelem] -> map[ny,nx]
		alm[ncomp,nelem] -> map[ncomp,ny,nx]
		alm[ntrans,ncomp,nelem] -> map[ntrans,ncomp,ny,nx]

	Spin specifies the spin of the transform. If direct is true, the
	input map is assumed to already cover the whole sky horizontally,
	so that no intermediate maps need to be computed.

	If copy=True, the input alm is not overwritten.
	"""
	# Work on views of alm and map with shape alm_full[ntrans,ncomp,nalm]
	# and map[ntrans,ncomp/nderiv,ny,nx] to avoid lots of if tests later.
	# We undo the reshape before returning.
	alm, ainfo = prepare_alm(alm, ainfo, lmax, map.shape[:-2], map.dtype)
	if copy: map = map.copy()
	if direct: tmap, mslices, tslices = map, [(Ellipsis,)], [(Ellipsis,)]
	else:      tmap, mslices, tslices = make_projectable_map_cyl(map)
	tmap[:] = 0
	for mslice, tslice in zip(mslices, tslices):
		tmap[tslice] = map[mslice]
	# We don't have ring weights for general cylindrical projections.
	# See if our pixelization matches one with known weights.
	minfo = match_predefined_minfo(tmap, rtol=rtol, atol=atol)
	return map2alm_raw(tmap, alm, minfo, ainfo, spin=spin)

def map2alm_healpix(healmap, alm=None, ainfo=None, lmax=None, spin=[0,2], copy=False,
		theta_min=None, theta_max=None):
	"""Projects the given alm[...,ncomp,nalm] onto the given healpix map
	healmap[...,ncomp,npix]."""
	alm, ainfo = prepare_alm(alm, ainfo, lmax, healmap.shape[:-1], healmap.dtype)
	nside = npix2nside(healmap.shape[-1])
	minfo = sharp.map_info_healpix(nside)
	minfo = apply_minfo_theta_lim(minfo, theta_min, theta_max)
	return map2alm_raw(healmap[...,None], alm, minfo=minfo, ainfo=ainfo,
			spin=spin, copy=copy)

######################
### Raw transforms ###
######################

# These assume the maps are already in the appropriate pixelization,
# E.g. cylindrical projection with complete equi-latitude rings.
# They assume the imap is [...,ny,nx], but these dimensions are
# flattened internally, so a healpix map could be used by adding a fake
# last axis. The map does not need to be an enmap - the world coordinate
# system is ignored as minfo handles all that.

def alm2map_raw(alm, map, ainfo, minfo, spin=[0,2], deriv=False, copy=False):
	"""Direct wrapper of libsharp's alm2map. Requires ainfo and minfo
	to already be set up, and that the map and alm must be fully compatible
	with these."""
	if copy: map = map.copy()
	alm = np.asarray(alm, dtype=np.result_type(map.dtype,1j))
	alm_full = utils.to_Nd(alm, 2 if deriv else 3)
	map_full = utils.to_Nd(map, 4)
	map_flat = map_full.reshape(map_full.shape[:-2]+(-1,))
	sht      = sharp.sht(minfo, ainfo)
	# Perform the SHT
	if deriv:
		# We need alm_full[ntrans,nalm] -> map_flat[ntrans,2,npix]
		# or alm_full[nalm] -> map_flat[2,npix]
		map_flat[:] = sht.alm2map_der1(alm_full, map_flat)
		# sharp's theta is a zenith angle, but we want a declination.
		# Actually, we may need to take into account left-handed
		# coordinates too, though I'm not sure how to detect those in
		# general.
		map_flat[:,0] = -map_flat[:,0]
	else:
		for s, i1, i2 in enmap.spin_helper(spin, map_flat.shape[1]):
			map_flat[:,i1:i2,:] = sht.alm2map(alm_full[:,i1:i2,:], map_flat[:,i1:i2,:], spin=s)
	return map

def map2alm_raw(map, alm, minfo, ainfo, spin=[0,2], copy=False):
	"""Direct wrapper of libsharp's map2alm. Requires ainfo and minfo
	to already be set up, and that the map and alm must be fully compatible
	with these."""
	if not (map.dtype == np.float32 or map.dtype == np.float64): raise TypeError("Only float32 or float64 dtype supported for shts")
	if copy: alm = alm.copy()
	alm_full = utils.to_Nd(alm, 3)
	map_full = utils.to_Nd(map, 4)
	map_flat = map_full.reshape(map_full.shape[:-2]+(-1,))
	sht      = sharp.sht(minfo, ainfo)
	for s, i1, i2 in enmap.spin_helper(spin, map_flat.shape[1]):
		alm_full[:,i1:i2,:] = sht.map2alm(map_flat[:,i1:i2,:], alm_full[:,i1:i2,:], spin=s)
	return alm

### Helper function ###

def make_projectable_map_cyl(map, verbose=False):
	"""Given an enmap in a cylindrical projection, return a map with
	the same pixelization, but extended to cover a whole band in phi
	around the sky. Also returns the slice required to recover the
	input map from the output map."""
	# First check if we need flipping. Sharp wants theta,phi increasing,
	# which means dec decreasing and ra increasing.
	flipx = map.wcs.wcs.cdelt[0] < 0
	flipy = map.wcs.wcs.cdelt[1] > 0
	if flipx: map = map[...,:,::-1]
	if flipy: map = map[...,::-1,:]
	# Then check if the map satisfies the lat-ring requirements
	ny, nx = map.shape[-2:]
	vy,vx = enmap.pix2sky(map.shape, map.wcs, [np.arange(ny),np.zeros(ny)])
	hy,hx = enmap.pix2sky(map.shape, map.wcs, [np.zeros(nx),np.arange(nx)])
	dx    = hx[1:]-hx[:-1]
	dx    = dx[np.isfinite(dx)] # Handle overextended coordinates

	if not np.allclose(dx,dx[0]): raise ShapeError("Map must have constant phi spacing")
	nphi = utils.nint(2*np.pi/dx[0])
	if not np.allclose(2*np.pi/nphi,dx[0]): raise ShapeError("Pixels must evenly circumference")
	if not np.allclose(vx,vx[0]): raise ShapeError("Different phi0 per row indicates non-cylindrical enmap")
	phi0 = vx[0]
	# Make a map with the same geometry covering a whole band around the sky
	# We can do this simply by extending it in the positive pixel dimension.
	oshape = map.shape[:-1]+(nphi,)
	owcs   = map.wcs
	# Our input map could in theory cover multiple copies of the sky, which
	# would require us to copy out multiple slices.
	nslice = (nx+nphi-1)//nphi
	islice, oslice = [], []
	def negnone(x): return x if x >= 0 else None
	for i in range(nslice):
		# i1:i2 is the range of pixels in the original map to use
		i1, i2 = i*nphi, min((i+1)*nphi,nx)
		islice.append((Ellipsis, slice(i1,i2)))
		# yslice and xslice give the range of pixels in our temporary map to use.
		# This is 0:(i2-i1) if we're not flipping, but if we flip we count from
		# the opposite direction: nx-1:nx-1-(i2-i1):-1
		yslice = slice(-1,None,-1)  if flipy else slice(None)
		xslice = slice(nx-1,negnone(nx-1-(i2-i1)),-1) if flipx else slice(0,i2-i1)
		oslice.append((Ellipsis,yslice,xslice))
	if verbose: print("Allocating shape %s dtype %s intermediate map" % (str(oshape),np.dtype(map.dtype).char))
	return enmap.empty(oshape, owcs, dtype=map.dtype), islice, oslice

def make_projectable_map_by_pos(pos, lmax, dims=(), oversample=2.0, dtype=float, verbose=False):
	"""Make a map suitable as an intermediate step in projecting alms up to
	lmax on to the given positions. Helper function for alm2map."""
	# First find the theta range of the pixels, with a 10% margin
	ra_ref   = np.mean(pos[1])/utils.degree
	decrange = np.array([np.min(pos[0]),np.max(pos[0])])
	decrange = (decrange-np.mean(decrange))*1.1+np.mean(decrange)
	decrange = np.array([max(-np.pi/2,decrange[0]),min(np.pi/2,decrange[1])])
	decrange /= utils.degree
	wdec = np.abs(decrange[1]-decrange[0])
	# The shortest wavelength in the alm is about 2pi/lmax. We need at least
	# two samples per mode.
	res = 180./lmax/oversample
	# Set up an intermediate coordinate system for the SHT. We will use
	# CAR coordinates conformal on the equator, with a pixel on each pole.
	# This will give it clenshaw curtis pixelization.
	nx    = utils.nint(360/res)
	nytot = utils.nint(180/res)
	# First set up the pixelization for the whole sky. Negative cdelt to
	# make sharp extra happy. Not really necessary, but makes some things
	# simpler later.
	wcs   = wcsutils.WCS(naxis=2)
	wcs.wcs.ctype = ["RA---CAR","DEC--CAR"]
	wcs.wcs.crval = [ra_ref,0]
	wcs.wcs.cdelt = [360./nx,-180./nytot]
	wcs.wcs.crpix = [nx/2.0+1,nytot/2.0+1]
	# Then find the subset that includes the dec range we want
	y1= utils.nint(wcs.wcs_world2pix(0,decrange[0],0)[1])
	y2= utils.nint(wcs.wcs_world2pix(0,decrange[1],0)[1])
	y1, y2 = min(y1,y2), max(y1,y2)
	# Offset wcs to start at our target range
	ny = y2-y1
	wcs.wcs.crpix[1] -= y1
	# Construct the map. +1 to put extra pixel at pole when we are fullsky
	if verbose: print("Allocating shape %s dtype %s intermediate map" % (dims+(ny+1,nx),np.dtype(dtype).char))
	tmap = enmap.zeros(dims+(ny+1,nx),wcs,dtype=dtype)
	return tmap

def map2minfo(m):
	"""Given an enmap with constant-latitude rows and constant longitude
	intervals, return a corresponding sharp map_info."""
	theta  = np.pi/2 - m[...,:,:1].posmap()[0,:,0]
	# Slice to make calculation faster. Could have just queried m.wcs cirectly here
	# instead. Offset by 1 away from bottom to avoid any pole-related problems.
	phi0   = m[...,1:2,0:1].posmap()[1,0,0]
	nphi   = m.shape[-1]
	return sharp.map_info(theta, nphi, phi0)

def match_predefined_minfo(m, rtol=None, atol=None):
	"""Given an enmap with constant-latitude rows and constant longitude
	intervals, return the libsharp predefined minfo with ringweights that's
	the closest match to our pixelization."""
	if rtol is None: rtol = 1e-3*utils.arcmin
	if atol is None: atol = 1.0*utils.arcmin
	# Make sure the colatitude ascends
	flipy  = m.wcs.wcs.cdelt[1] > 0
	if flipy: m = m[...,::-1,:]
	theta  = np.pi/2 - m[...,:,:1].posmap()[0,:,0]
	phi0   = m[...,1:2,0:1].posmap()[1,0,0]
	ntheta, nphi = m.shape[-2:]
	# First find out how many lat rings there are in the whole sky.
	# Find the first and last pixel center inside bounds
	y1   = int(np.round(m.sky2pix([np.pi/2,0])[0]))
	y2   = int(np.round(m.sky2pix([-np.pi/2,0])[0]))
	phi0 = m.pix2sky([0,0])[1]
	ny   = utils.nint(y2-y1+1)
	nx   = utils.nint(np.abs(360./m.wcs.wcs.cdelt[0]))
	# Define our candidate pixelizations
	minfos = []
	for i in range(-1,2):
		#minfos.append(sharp.map_info_gauss_legendre(ny+i, nx, phi0))
		minfos.append(sharp.map_info_clenshaw_curtis(ny+i, nx, phi0))
		minfos.append(sharp.map_info_fejer1(ny+i, nx, phi0))
		minfos.append(sharp.map_info_fejer2(ny+i, nx, phi0))
		minfos.append(sharp.map_info_mw(ny+i, nx, phi0))
	# For each pixelization find the first ring in the map
	aroffs, scores, minfos2 = [], [], []
	for minfo in minfos:
		# Find theta closest to our first theta
		i1 = np.argmin(np.abs(theta[0]-minfo.theta))
		# If we're already on the full sky, the the +1
		# pixel alternative will not work.
		if i1+len(theta) > minfo.theta.size: continue
		# Find the largest theta offset for all y in our input map
		offs = theta-minfo.theta[i1:i1+len(theta)]
		aoff = np.max(np.abs(offs))
		# Find the largest offset after applying a small pointing offset
		roff = np.max(np.abs(offs-np.mean(offs)))
		aroffs.append([aoff,roff,i1])
		scores.append(aoff/atol + roff/rtol)
		minfos2.append(minfo)
	# Choose the one with the lowest score (lowest mismatch)
	best  = np.argmin(scores)
	aoff, roff, i1 = aroffs[best]
	i2 = i1+ntheta
	if not aoff < atol: raise ShapeError("Could not find a map_info with predefined weights matching input map (abs offset %e >= %e)" % (aoff, atol))
	if not roff < rtol: raise ShapeError("Could not find a map_info with predefined weights matching input map (%rel offset e >= %e)" % (aoff, atol))
	minfo = minfos2[best]
	# Modify the minfo to restrict it to only the rows contained in m
	minfo_cut = sharp.map_info(
			minfo.theta[i1:i2],  minfo.nphi[i1:i2], minfo.phi0[i1:i2],
			minfo.offsets[i1:i2]-minfo.offsets[i1], minfo.stride[i1:i2],
			minfo.weight[i1:i2])
	if flipy:
		# Actual map is flipped in y relative to the one we computed the map info
		minfo_cut = sharp.map_info(
				minfo_cut.theta[::-1], minfo_cut.nphi[::-1], minfo_cut.phi0[::-1],
				minfo_cut.offsets[:], minfo_cut.stride[:], minfo_cut.weight[::-1])
	# Phew! Return the result
	return minfo_cut

def npix2nside(npix):
	return utils.nint((npix/12)**0.5)

def prepare_alm(alm=None, ainfo=None, lmax=None, pre=(), dtype=np.float64):
	"""Set up alm and ainfo based on which ones of them are available."""
	if alm is None:
		if ainfo is None:
			if lmax is None:
				raise ValueError("prepare_alm needs either alm, ainfo or lmax to be specified")
			ainfo = sharp.alm_info(lmax)
		alm = np.zeros(pre+(ainfo.nelem,), dtype=np.result_type(dtype,0j))
	else:
		ainfo = sharp.alm_info(nalm=alm.shape[-1])
	return alm, ainfo

def prepare_healmap(healmap, nside=None, pre=(), dtype=np.float64):
	if healmap is not None: return healmap
	return np.zeros(pre + (12*nside**2,), dtype)

def apply_minfo_theta_lim(minfo, theta_min=None, theta_max=None):
	if theta_min is None and theta_max is None: return minfo
	mask = np.full(minfo.nrow, True, bool)
	if theta_min is not None: mask &= minfo.theta >= theta_min
	if theta_max is not None: mask &= minfo.theta <= theta_max
	return minfo.select_rows(mask)

def fill_gauss(arr, bsize=0x10000):
	rtype = np.zeros([0],arr.dtype).real.dtype
	arr   = arr.reshape(-1).view(rtype)
	for i in range(0, arr.size, bsize):
		arr[i:i+bsize] = np.random.standard_normal(min(bsize,arr.size-i))

def prepare_ps(ps, ainfo=None, lmax=None):
	ps    = np.asarray(ps)
	if ainfo is None:
		if lmax is None: lmax = ps.shape[-1]-1
		if lmax > ps.shape[-1]-1: ps = pad_spectrum(ps, lmax)
		ainfo = sharp.alm_info(lmax)
	if   ps.ndim == 1: wps = ps[None,None]
	elif ps.ndim == 2: wps = powspec.sym_expand(ps, scheme="diag")
	elif ps.ndim == 3: wps = ps
	else: raise ValueError("power spectrum must be [nl], [nspec,nl] or [ncomp,ncomp,nl]")
	return wps, ainfo

def rand_alm_white(ainfo, pre=None, alm=None, seed=None, dtype=np.complex128, m_major=True):
	if seed is not None:     np.random.seed(seed)
	if alm is None:
		if pre is None: alm = np.empty(ainfo.nelem, dtype)
		else:           alm = np.empty(tuple(pre)+(ainfo.nelem,), dtype)
	fill_gauss(alm)
	# Transpose numbers to make them m-major.
	if m_major: ainfo.transpose_alm(alm,alm)
	return alm

def almxfl(alm,lfunc,ainfo=None):
	"""Filter alms isotropically by a function.
	Returns alm * lfunc(ell)

	Args:
	    alm: (...,N) ndarray of spherical harmonic alms
	    lfunc: a function mapping multipole ell to the filtering expression
	    ainfo: 	If ainfo is provided, it is an alm_info describing the layout 
	of the input alm. Otherwise it will be inferred from the alm itself.

	Returns:
	    falm: The filtered alms alm * lfunc(ell)
	"""
	ainfo = sharp.alm_info(nalm=alm.shape[-1]) if ainfo is None else ainfo
	l = np.arange(ainfo.lmax+1.0)
	return ainfo.lmul(alm, lfunc(l))

<<<<<<< HEAD

def spin2eb(alm_plus, alm_minus, alm_E=None, alm_B=None, batchsize=100000):
	"""Transform maps from + and - coefficients into E and B.
	
	The spin-weighted spherical harmonics are related to the E and B
	with a simple linear combination. This function performs the calculation
	in batches to avoid filling up memory.

	.. math::
		a_{E, lm} = - (a_{2,lm} + a_{-2,lm}) / 2
		a_{B, lm} = - (a_{2,lm} - a_{-2,lm}) / 2i

	Parameters
	----------
	alm_plus : complex ndarray
		Array containing the + spherical harmonic coefficient
	alm_minus : complex ndarray
		Array containing the - spherical harmonic coefficient
	alm_E : complex ndarray, optional
		Destination array for the E coefficients. If None, the destination
		will be created based on the type and shape of the `alm_plus` array.
	alm_B : complex ndarray, optional
		Destination array for the B coefficients. If None, the destination
		will be created based on the type and shape of the `alm_plus` array.
	batchsize : int, optional
		Number of elements to compute with at a time, by default 100000.
	
	Returns
	-------
	ndarray, ndarray
		tuple of ndarrays containing the E and B alms.
	"""
	# ensure we have the complex version of the dtype of the array
	complex_dtype = (np.zeros(1, alm_plus.dtype) + 0j).dtype
	shape, dtype = alm_plus.shape, complex_dtype

	# generate new arrays if we didn't get passed destinations
	if alm_E is None: alm_E = np.zeros(shape, dtype)
	if alm_B is None: alm_B = np.zeros(shape, dtype)
	n = alm_plus.size

	# loop over batches
	for i1 in range(0, n, batchsize):
		i2 = min(i1+batchsize, n)
		# reshape to allow processing stacks of maps
		P = alm_plus.reshape(-1)[i1:i2].copy()
		M = alm_minus.reshape(-1)[i1:i2].copy()
		alm_E.reshape(-1)[i1:i2] = -0.5*(P+M)
		alm_B.reshape(-1)[i1:i2] = 0.5j*(P-M)
	
	return alm_E, alm_B


def eb2spin(alm_E, alm_B, alm_plus=None, alm_minus=None, batchsize=100000):
	"""Transform maps from E and B coefficients into + and -.
	
	The spin-weighted spherical harmonics are related to the E and B
	with a simple linear combination. This function performs the calculation
	in batches to avoid filling up memory.

	.. math::
		a_{2, lm} = - a_{E, lm} - i a_{B,lm}
		a_{-2, lm} = - a_{E, lm} + i a_{B,lm}

	Parameters
	----------
	alm_E : complex ndarray
		Array containing the E spherical harmonic coefficient
	alm_B : complex ndarray
		Array containing the B spherical harmonic coefficient
	alm_plus : complex ndarray, optional
		Destination array for the + coefficients. If None, the destination
		will be created based on the type and shape of the `alm_E` array.
	alm_minus : complex ndarray, optional
		Destination array for the - coefficients. If None, the destination
		will be created based on the type and shape of the `alm_E` array.
	batchsize : int, optional
		Number of elements to compute with at a time, by default 100000.
	
	Returns
	-------
	ndarray, ndarray
		tuple of ndarrays containing the + and - alms.
	"""
	# ensure we have the complex version of the dtype of the array
	complex_dtype = (np.zeros(1, alm_E.dtype) + 0j).dtype
	shape, dtype = alm_E.shape, complex_dtype

	# generate new arrays if we didn't get passed destinations
	if alm_plus is None: alm_plus = np.zeros(shape, dtype)
	if alm_minus is None: alm_minus = np.zeros(shape, dtype)
	n = alm_E.size

	# loop over batches
	for i1 in range(0, n, batchsize):
		i2 = min(i1+batchsize, n)
		# reshape to allow processing stacks of maps
		E = alm_E.reshape(-1)[i1:i2].copy()
		B = alm_B.reshape(-1)[i1:i2].copy()
		alm_plus.reshape(-1)[i1:i2]  = -E - 1j * B
		alm_minus.reshape(-1)[i1:i2] = -E + 1j * B
	
	return alm_plus, alm_minus
=======
	
>>>>>>> 37aad0f4
<|MERGE_RESOLUTION|>--- conflicted
+++ resolved
@@ -539,7 +539,7 @@
 	l = np.arange(ainfo.lmax+1.0)
 	return ainfo.lmul(alm, lfunc(l))
 
-<<<<<<< HEAD
+
 
 def spin2eb(alm_plus, alm_minus, alm_E=None, alm_B=None, batchsize=100000):
 	"""Transform maps from + and - coefficients into E and B.
@@ -642,7 +642,4 @@
 		alm_plus.reshape(-1)[i1:i2]  = -E - 1j * B
 		alm_minus.reshape(-1)[i1:i2] = -E + 1j * B
 	
-	return alm_plus, alm_minus
-=======
-	
->>>>>>> 37aad0f4
+	return alm_plus, alm_minus