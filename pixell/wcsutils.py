"""This module defines shortcuts for generating WCS instances and working
with them. The bounding boxes and shapes used in this module all use
the same ordering as WCS, i.e. column major (so {ra,dec} rather than
{dec,ra}). Coordinates are assigned to pixel centers, as WCS does natively,
but bounding boxes include the whole pixels, not just their centers, which
is where the 0.5 stuff comes from."""
import numpy as np, warnings
from astropy.wcs import WCS, FITSFixedWarning

# Turn off annoying warning every time a WCS object is constructed
try:
	warnings.filterwarnings("ignore", category=FITSFixedWarning)
except AssertionError:
	# This try/catch is a hack for readthedocs builds.
	pass

# Handle annoying python3 stuff
try: basestring
except: basestring = str
def streq(x, s): return isinstance(x, basestring) and x == s

# Geometry construction redesign
#
# The old approach was build around the reference point. The idea was that
# this point would always be a pixel center, no matter which coutout of
# the sky one was looking at. The problem with this approach is that it doesn't
# generalize to downgrading, and it clashes with finer detalies such as
# distinguishing between CC and Fejer1, which care about the pixel alignment
# at the poles, not the equator where the reference point usually is.
#
# The new approach will proceed in three steps:
# 1. Specify the projection (ctype, crval) without any pixel details
# 2. Turn it into a full-sky pixelization (crpix, cdelt). This could
#    be done by specifying ny,nx or the resolution. We could here
#    issue a warning or exception if the sky isn't evenly tiled.
#    This part would care about sub-specifiers like :cc or :fejer1
# 3. Crop this to cover the target area
#
# These can all be handled in separate functions. The output from step
# 1 would be a wcs with default crpix and cdelt values.
#
# Problems:
# 1. Currently pixelization can't handle all of these:
#    * Fix left side but allow right side to float
#    * Fix right side but allow left side to float
#    * Fix both sides, but allow total width to float
#    Right now the first two are supported, but not the last.
#    For example, for CEA we can't expect a reasonable resolution
#    to reach the poles with a senible pixel offset, but we want to
#    at least make things symmetric around the equator. There's a choice
#    between trying to get a pixel edge as close to the poles as possible
#    or trying to get a pixel center as close to the poles as possible.
#    These could be written as hh adjust and 00 adjust, but hard to fit
#    this in currently.
# 2. Some projections have extra parameters, like CEA with lambda and
#    ZEA where one might want to be locally conformal. The approach where
#    one first builds the fullsky geometry and only later worried about
#    restricting it to a part of the sky clashes with this. Can support it,
#    but is it a good idea to do it automatically?

def projection(system, crval=None):
	"""Generate a pixelization-agnostic wcs"""
	system = system.lower()
	if crval is None: crval = default_crval(system)
	else: crval = np.zeros(2)+crval
	if system in ["", "plain"]: return explicit(crval=crval)
	return explicit(ctype=["RA---"+system.upper(), "DEC--"+system.upper()], crval=crval)

def pixelization(pwcs, shape=None, res=None, variant=None):
	"""Add pixel information to a wcs, returning a full-sky geometry,
	or as close to that as the projection allows."""
	# This is the hard part. Many projections have invalid areas, and
	# some have infinite size. May just have to handle the cases one by
	# one instead of trying to be general
	system   = get_proj(pwcs)
	extent, lonpole   = default_extent(system)
	variant  = variant or default_variant(system)
	offs     = parse_variant(variant)
	periodic = is_periodic(system)
	# We will now split our extent into pixels. Find the intermediate
	# coordinates of the first and last pixel center along each axis
	if shape is None:
		res = expand_res(res)
		ra1, ra2, nx, ox1, ox2 = pixelize_1d(extent[0], res=res[0],  offs=offs[0], periodic=periodic[0])
		dec1,dec2,ny, oy1, oy2 = pixelize_1d(extent[1], res=res[1],  offs=offs[1], periodic=periodic[1])
	elif res is None:
		ra1, ra2, nx, ox1, ox2 = pixelize_1d(extent[0], n=shape[-2], offs=offs[0], periodic=periodic[0])
		dec1,dec2,ny, oy1, oy2 = pixelize_1d(extent[1], n=shape[-2], offs=offs[1], periodic=periodic[0])
	else:
		raise ValueError("Either res or shape must be given to build a pixelization")
	# Now that we have the intermediate coordinates of our endpoints, we
	# can calculate cdelt and crpix
	owcs  = pwcs.deepcopy()
	owcs.wcs.cdelt = [(ra2-ra1)/(nx-1), (dec2-dec1)/(ny-1)]
<<<<<<< HEAD
	# The bottom-left corner has pixel coordinates -ox1,-oy1
	# The top-right   corner has pixel coordinates (nx-1)-ox2,(ny-1)-oy2
	# The center is the average of these
	owcs.wcs.crpix[0] = 1+((nx-1)-ox2-ox1)/2
	owcs.wcs.crpix[1] = 1+((ny-1)-oy2-oy1)/2
=======
	owcs.wcs.crpix = [1+(pwcs.wcs.crval[0]-ra1)/owcs.wcs.cdelt[0],1+(pwcs.wcs.crval[1]-dec1)/owcs.wcs.cdelt[1]]
	if lonpole is not None:
		owcs.wcs.lonpole = lonpole
>>>>>>> 1dd3dc27
	return (ny,nx), owcs

def explicit(naxis=2, **args):
	wcs = WCS(naxis=naxis)
	for key in args:
		setattr(wcs.wcs, key, args[key])
	return wcs

def expand_res(res, signs=None, flip=False):
	"""If res is not None, expand it to length 2. If it wasn't already
	length 2, the RA sign will be inverted. If flip is True, the res order
	will be flipped before expanding"""
	if res is None: return res
	# Bleh, compensate for later flip
	if signs is None: signs = [1,-1] if flip else [-1,1]
	res = np.atleast_1d(res)
	assert res.ndim == 1, "Invalid res shape"
	assert len(res) <= 2, "Invalid res length"
	if flip: res, signs = res[::-1], signs[::-1]
	if res.size == 1: res = np.array(signs)*res[0]
	return res

def describe(wcs):
	"""Since astropy.wcs.WCS objects do not have a useful
	str implementation, this function provides a relpacement."""
	sys  = wcs.wcs.ctype[0][-3:].lower()
	n    = wcs.naxis
	fields = ("cdelt:["+",".join(["%.4g"]*n)+"],crval:["+",".join(["%.4g"]*n)+"],crpix:["+",".join(["%.2f"]*n)+"]") % (tuple(wcs.wcs.cdelt) + tuple(wcs.wcs.crval) + tuple(wcs.wcs.crpix))
	pv = wcs.wcs.get_pv()
	for p in pv:
		fields += ",pv[%d,%d]=%.3g" % p
	return "%s:{%s}" % (sys, fields)
# Add this to all WCSes in this class
WCS.__repr__ = describe
WCS.__str__ = describe

def equal(wcs1, wcs2,flags=1,tol=1e-14):
	return wcs1.wcs.compare(wcs2.wcs, flags, tol)

def nobcheck(wcs):
	res = wcs.deepcopy()
	res.wcs.bounds_check(False, False)
	return res

def is_compatible(wcs1, wcs2, tol=1e-3):
	"""Checks whether two world coordinate systems represent
	(shifted) versions of the same pixelizations, such that
	every pixel center in wcs1 correspond to a pixel center in
	wcs2. For now, they also have to have the pixels going
	in the same direction."""
	h1 = wcs1.to_header()
	h2 = wcs2.to_header()
	keys = sorted(list(set(h1.keys())&set(h2.keys())))
	for key in keys:
		if key.startswith("CRVAL") or key.startswith("CRPIX") or key.startswith("CDELT"): continue
		if key not in h2 or h2[key] != h1[key]: return False
	if np.max(np.abs(wcs1.wcs.cdelt-wcs2.wcs.cdelt))/np.min(np.abs(wcs1.wcs.cdelt)) > tol: return False
	crdelt = wcs1.wcs.crval - wcs2.wcs.crval
	cpdelt = wcs1.wcs.crpix - wcs2.wcs.crpix
	subpix = (crdelt/wcs1.wcs.cdelt - cpdelt + 0.5)%1-0.5
	if np.max(np.abs(subpix)) > tol: return False
	return True

def is_plain(wcs):
	"""Determines whether the given wcs represents plain, non-specific,
	non-wrapping coordinates or some angular coordiante system."""
	return get_proj(wcs) in ["","plain"]

def is_cyl(wcs):
	"""Returns True if the wcs represents a cylindrical coordinate system"""
	return get_proj(wcs) in ["cyp","cea","car","mer"]

def is_separable(wcs):
	return is_cyl(wcs) and wcs.wcs.crval[1] == 0

def get_proj(wcs):
	if isinstance(wcs, str): return wcs
	else:
		toks = wcs.wcs.ctype[0].split("-")
		return toks[-1].lower() if len(toks) >= 2 else ""

def parse_system(system, variant=None):
	toks = system.split(":")
	if len(toks) > 1: return toks[0].lower(), toks[1]
	else: return toks[0].lower(), variant

def scale(wcs, scale=1, rowmajor=False, corner=True):
	"""Scales the linear pixel density of a wcs by the given factor, which can be specified
	per axis. This is the same as dividing the pixel size by the same numberr
	corner controls which area is scaled. With corner=True (the default), then the
	area from the start of the first pixel to the end of the lats pixel will be scaled
	by this factor. If corner=False, then the area from the center of the first pixel
	to the center of the last pixel will be scaled. Usually the former makes most sense."""
	scale = np.zeros(2)+scale
	if rowmajor: scale = scale[::-1]
	wcs = wcs.deepcopy()
	if corner:
		wcs.wcs.crpix -= 0.5
	wcs.wcs.crpix *= scale
	wcs.wcs.cdelt /= scale
	if corner:
		wcs.wcs.crpix += 0.5
	return wcs

#def expand_res(res, default_dirs=[1,-1]):
#	res = np.atleast_1d(res)
#	assert res.ndim == 1, "Invalid res shape"
#	if res.size == 1:
#		return np.array(default_dirs)*res
#	else:
#		return res

###########################
#### Helper functions #####
###########################

def is_azimuthal(system): return system.lower() in ["arc", "zea", "sin", "tan", "azp", "slp", "stg", "zpn", "air"]

def default_crval(system):
	if is_azimuthal(system): return [0,90]
	else: return [0,0]

def default_extent(system):
	"""Return the horizontal and vertical extent of the full sky in
	degrees, and the prefered value of lonpole (or None if it should
	be left alone).  For some systems the full sky is not
	representable, in which case a reasonable compromise is returned

	"""
	system = system.lower()
	if   system in ["", "plain"]: return [1,1], None
	# Cylindrical
	if   system == "car": return [360,180], None
	elif system == "cea": return [360,360/np.pi], None
	elif system == "mer": return [360,360], None # traditional dec range gives square map
	# Zenithal
	elif system == "arc": return [360,360], 180.
	elif system == "zea": return [720/np.pi,720/np.pi], 180.
	elif system == "sin": return [360/np.pi,360/np.pi], 180. # only orthographic supported
	elif system == "tan": return [360,360], 180. # goes down to 0.158° above the horizon
	# Pseudo-cyl
	elif system == "mol": return [720*2**0.5/np.pi,360*2**0.5/np.pi], None
	elif system == "ait": return [720*2**0.5/np.pi,360*2**0.5/np.pi], None
	else: raise ValueError("Unsupported system '%s'" % str(system))

def default_variant(system):
	system = system.lower()
	return "fejer1" if system in ["car","plain",""] else "any"

def extent2bounds(extent): return [[-e/h,e/h] for e in extent]

def is_periodic(system):
	system = system.lower()
	if is_azimuthal(system) or system in ["", "plain"]:
		return [False,False]
	else:
		return [True,False]

def parse_variant(name):
	name = name.lower()
	if   name == "safe":   rule = "hh,hh" # fully-downgrade safe. What fejer1 should have been
	elif name == "fejer1": rule = "00,hh" # stays SHTable after downgrade, but not pix-comp with raw @ that res
	elif name == "cc":     rule = "00,00" # what we used for pre-DR6. Cannot SHT after downgrade
	elif name == "any":    rule = "**,**"
	else: rule = name
	toks = rule.split(",")
	if len(toks) != 2 or len(toks[0]) != 2 or len(toks[1]) != 2:
		raise ValueError("Could not recognize pixelization variant '%s'" % (str(name)))
	left  = {"0": 0, "h": 0.5, "*": None}
	right = {"0": 0, "h":-0.5, "*": None}
	try:
		return [[left[tok[0]],right[tok[1]]] for tok in toks]
	except KeyError:
		raise ValueError("Invalid character in rule '%s'" % str(rule))

class PixelizationError(Exception): pass

def pixelize_1d(w, n=None, res=None, offs=None, periodic=False, adjust=False, sign=1, tol=1e-6, eps=1e-6):
	"""Figure out how to align pixels along an interval w long such
	that there are either n pixels or the resolution is res, and with
	the given pixel offsets from the edges. Returns the coordinates of
	the center of the first and last pixel."""
	# FIXME: This is a bit poorly thought out. The concept of being
	# able to adjust the range and that of having wildcard edges should
	# be separate, but the way we've done things now there's no room in
	# parse_variant to say something like "0h" but adjustable. For now
	# I just have to hardcode that "**" means "00" but adjustable.
	o1, o2 = offs if offs is not None else (None, None)
	if res is not None:
		if res < 0: res, sign = -res, -sign
		if o1 is None and o2 is None:
			o1 = o2 = 0
			adjust = True
		if o2 is None:
			# Add a tiny number to avoid having a rounding discontinuity for common values
			# off w, res and o1
			n   = int(w/res+1-o1+eps)
		elif o1 is None:
			n   = int(w/res+1+o2+eps)
		else:
			# Both given! Can we satisfy requirement?
			nf = w/res+1-(o1-o2)
			n  = int(nf+eps)
			if adjust:
				# We're free to redefine w so things work
				w = (n+(o1+o2)-1)*res
			else:
				# Complain if the resolution and offsets are incompatible
				if not np.abs(n-nf)<tol:
					raise PixelizationError("Resolution %g does not evenly divide extent %g with offsets [%g,%g]" %
						(res, w, o1, o2))
	else:
		if o1 is None: o1 =  0.5
		if o2 is None: o2 = -0.5
		res = w/(n-1+o1-o2)
	# Finish up
	if o1 is not None:
		ra1 = -w/2+o1*res
		ra2 = ra1+(n-1)*res
	else:
		ra2 = +w/2+o2*res
		ra1 = ra2 - (n-1)*res
	# If this axis is periodic, then the last point could be equal to the first,
	# depending on the pixelization
	if periodic and np.allclose(ra2-ra1,w):
		ra2 -= res
		n   -= 1
	# Apply any sign
	ra1 *= sign
	ra2 *= sign
	return ra1, ra2, n, o1, o2

def fix_wcs(wcs, axis=0):
	"""Returns a new WCS object which has had the reference pixel moved to the
	middle of the possible pixel space."""
	res = wcs.deepcopy()
	# Find the center ra manually: mean([crval - crpix*cdelt, crval + (-crpix+shape)*cdelt])
	#  = crval + (-crpix+shape/2)*cdelt
	# What pixel does this correspond to?
	#  crpix2 = crpix + (crval2-crval)/cdelt
	# But that requires shape. Can we do without it? Yes, let's use the
	# biggest possible shape. n = 360/cdelt
	n = abs(360/wcs.wcs.cdelt[axis])
	delta_ra  = wcs.wcs.cdelt[axis]*(n/2-wcs.wcs.crpix[axis])
	delta_pix = delta_ra/wcs.wcs.cdelt[axis]
	res.wcs.crval[axis] += delta_ra
	res.wcs.crpix[axis] += delta_pix
	repr(res.wcs) # wcs not properly updated if I don't do this
	return res

def fix_cdelt(wcs):
	"""Return a new wcs with pc and cd replaced by cdelt"""
	owcs = wcs.deepcopy()
	if wcs.wcs.has_cd():
		del owcs.wcs.cd, owcs.wcs.pc
		owcs.wcs.cdelt *= np.diag(wcs.wcs.cd)
	elif wcs.wcs.has_pc():
		del owcs.wcs.cd, owcs.wcs.pc
		owcs.wcs.cdelt *= np.diag(wcs.wcs.pc)
	return owcs

# The functions below are used to implement the old
# patch-oriented geometry functions.

# The origin argument used in the wcs pix<->world routines seems to
# have to be 1 rather than the 0 one would expect. For example,
# if wcs is CAR(crval=(0,0),crpix=(0,0),cdelt=(1,1)), then
# pix2world(0,0,1) is (0,0) while pix2world(0,0,0) is (-1,-1).
#
# No! the problem is that everythin in the fits header counts from 1,
# so the default crpix should be (1,1), not (0,0). With
# CAR(crval(0,0),crpix(1,1),cdelt(1,1)) we get
# pix2world(1,1,1) = (0,0) and pix2world(0,0,0) = (0,0)

# Useful stuff to be able to do:
#  * Create a wcs from (point,res)
#  * Create a wcs from (box,res)
#  * Create a wcs from (box,shape)
#  * Create a wcs from (point,res,shape)
# Can support this by taking arguments:
#  pos: point[2] or box[2,2], mandatory
#  res: num or [2], optional
#  shape: [2], optional
# In cases where shape is not specified, the implied
# shape can be recovered from the wcs and a box by computing
# the pixel coordinates of the corners. So we don't need to return
# it.

#  1. Construct wcs from box, res (and return shape?)
#  2. Construct wcs from box, shape
#  3. Construct wcs from point, res (this is the most primitive version)

# I need to update this to work better with full-sky stuff.
# Should be easy to construct something that's part of a
# clenshaw-curtis or fejer sky.

deg2rad = np.pi/180
rad2deg = 1/deg2rad

def plain(pos, res=None, shape=None, rowmajor=False, ref=None):
	"""Set up a plain coordinate system (non-cyclical)"""
	pos, res, shape, mid = validate(pos, res, shape, rowmajor, default_dirs=[1,1])
	w = WCS(naxis=2)
	w.wcs.crval = mid
	if streq(ref, "standard"): ref = None
	return finalize(w, pos, res, shape, ref=ref)

def car(pos, res=None, shape=None, rowmajor=False, ref=None):
	"""Set up a plate carree system. See the build function for details."""
	pos, res, shape, mid = validate(pos, res, shape, rowmajor)
	w = WCS(naxis=2)
	w.wcs.ctype = ["RA---CAR", "DEC--CAR"]
	w.wcs.crval = np.array([mid[0],0])
	if streq(ref, "standard"): ref = (0,0)
	return finalize(w, pos, res, shape, ref=ref)

def cea(pos, res=None, shape=None, rowmajor=False, lam=None, ref=None):
	"""Set up a cylindrical equal area system. See the build function for details."""
	pos, res, shape, mid = validate(pos, res, shape, rowmajor)
	if lam is None:
		lam = np.cos(mid[1]*deg2rad)**2
	w = WCS(naxis=2)
	w.wcs.ctype = ["RA---CEA", "DEC--CEA"]
	w.wcs.set_pv([(2,1,lam)])
	w.wcs.crval = np.array([mid[0],0])
	if streq(ref, "standard"): ref = (0,0)
	return finalize(w, pos, res, shape, ref=ref)

def mer(pos, res=None, shape=None, rowmajor=False, ref=None):
	"""Set up a mercator system. See the build function for details."""
	pos, res, shape, mid = validate(pos, res, shape, rowmajor)
	w = WCS(naxis=2)
	w.wcs.ctype = ["RA---MER", "DEC--MER"]
	w.wcs.crval = np.array([mid[0],0])
	if streq(ref, "standard"): ref = (0,0)
	return finalize(w, pos, res, shape, ref=ref)

def arc(pos, res=None, shape=None, rowmajor=False, ref=None):
	"""Setups up a zenithal equidistant projection.  See the build
	function for details.

	"""
	pos, res, shape, mid = validate(pos, res, shape, rowmajor)
	w = WCS(naxis=2)
	w.wcs.ctype = ["RA---ARC", "DEC--ARC"]
	w.wcs.crval = mid
	w, ref = _apply_zenithal_ref(w, ref)
	return finalize(w, pos, res, shape, ref=ref)

def sin(pos, res=None, shape=None, rowmajor=False, ref=None):
	"""Setups up an orthographic projection.  See the build function
	for details.

	"""
	pos, res, shape, mid = validate(pos, res, shape, rowmajor)
	w = WCS(naxis=2)
	w.wcs.ctype = ["RA---SIN", "DEC--SIN"]
	w.wcs.crval = mid
	w, ref = _apply_zenithal_ref(w, ref)
	return finalize(w, pos, res, shape, ref=ref)

def zea(pos, res=None, shape=None, rowmajor=False, ref=None):
	"""Setups up an oblate Lambert's azimuthal equal area system.
	See the build function for details. Don't use this if you want
	a polar projection."""
	pos, res, shape, mid = validate(pos, res, shape, rowmajor)
	w = WCS(naxis=2)
	w.wcs.ctype = ["RA---ZEA", "DEC--ZEA"]
	w.wcs.crval = mid
	w, ref = _apply_zenithal_ref(w, ref)
	return finalize(w, pos, res, shape, ref=ref)

# The airy distribution is a bit different, since is needs to
# know the size of the patch.
def air(pos, res=None, shape=None, rowmajor=False, rad=None, ref=None):
	"""Setups up an Airy system. See the build function for details."""
	pos, res, shape, mid = validate(pos, res, shape, rowmajor)
	if rad is None:
		if pos.ndim != 2:
			raise ValueError("Airy requires either rad or pos[2,2]")
		w = angdist(mid[0]*deg2rad,pos[0,1]*deg2rad,mid[0]*deg2rad,pos[1,1]*deg2rad)*rad2deg
		h = angdist(pos[0,0]*deg2rad,mid[1]*deg2rad,pos[1,0]*deg2rad,mid[1]*deg2rad)*rad2deg
		rad = (w+h)/4
	w = WCS(naxis=2)
	w.wcs.ctype = ["RA---AIR","DEC--AIR"]
	w.wcs.set_pv([(2,1,90-rad)])
	w, ref = _apply_zenithal_ref(w, ref)
	return finalize(w, pos, res, shape, ref=ref)

def tan(pos, res=None, shape=None, rowmajor=False, ref=None):
	"""Set up a gnomonic (tangent plane) system. See the build function for details."""
	pos, res, shape, mid = validate(pos, res, shape, rowmajor)
	w = WCS(naxis=2)
	w.wcs.ctype = ["RA---TAN", "DEC--TAN"]
	w.wcs.crval = mid
	w, ref = _apply_zenithal_ref(w, ref)
	return finalize(w, pos, res, shape, ref=ref)

systems = {"car": car, "cea": cea, "mer": mer, "air": air, "arc": arc, "sin": sin, "zea": zea, "tan": tan, "gnom": tan, "plain": plain }

def build(pos, res=None, shape=None, rowmajor=False, system="cea", ref=None, **kwargs):
	"""Set up the WCS system named by the "system" argument.
	pos can be either a [2] center position or a [{from,to},2]
	bounding box. At least one of res or shape must be specified.
	If res is specified, it must either be a number, in
	which the same resolution is used in each direction,
	or [2]. If shape is specified, it must be [2]. All angles
	are given in degrees."""
	return systems[system.lower()](pos, res, shape, rowmajor, ref=ref, **kwargs)

def validate(pos, res, shape, rowmajor=False, default_dirs=[1,-1]):
	pos = np.asarray(pos)
	if pos.shape != (2,) and pos.shape != (2,2):
		raise ValueError("pos must be [2] or [2,2]")
	if res is None and shape is None:
		raise ValueError("Atleast one of res and shape must be specified")
	if res is not None:
		res = np.atleast_1d(res)
		if res.shape == (1,):
			# If our shape has one entry, expand it to [y,x].
			# Two cases: 1. [2,2] pos given, in which case it has responsibility for
			# the coordinate directions, so we don't introduce a sign here, and
			# 2. [2] pos is given, in which case it's res's responsibility.
			if pos.shape == (2,2): res = np.zeros(2)+res
			else:                  res = np.array(default_dirs)*res
		elif res.shape != (2,):
			raise ValueError("res must be num or [2]")
	if rowmajor:
		pos = pos[...,::-1]
		if shape is not None: shape = shape[::-1]
		if res is not None: res = res[::-1]
	if shape is not None:
		shape = shape[:2]
	if res is None and pos.ndim != 2:
		raise ValueError("pos must be a bounding box if res is not specified")
	mid = pos if pos.ndim == 1 else np.mean(pos,0)
	return pos, res, shape, mid

def finalize(w, pos, res, shape, ref=None):
	"""Common logic for the various wcs builders. Fills in the reference
	pixel and resolution."""
	w.wcs.crpix = [1,1]
	if res is None:
		# Find the resolution that gives our box the required extent.
		w.wcs.cdelt = [1,1]
		corners = w.wcs_world2pix(pos,1)
		w.wcs.cdelt *= (corners[1]-corners[0])/shape
	else:
		w.wcs.cdelt = res
		if pos.ndim == 2: w.wcs.cdelt[pos[1]<pos[0]] *= -1
	if pos.ndim == 1:
		if shape is not None:
			# Place pixel origin at corner of shape centered on crval
			off = w.wcs_world2pix(pos[None],0)[0]
			w.wcs.crpix = np.array(shape)/2.0+0.5 - off
	else:
		# Make pos[0] the corner of the (0,0) pixel (counting from 0 for simplicity)
		off = w.wcs_world2pix(pos[0,None],0)[0]+0.5
		w.wcs.crpix -= off
	if ref is not None:
		# Tweak wcs so that crval is an integer number of
		# pixels away from ref.  This is most straight-forward
		# if one simply adjusts crpix.
		off = (w.wcs_world2pix(np.asarray(ref)[None], 1)[0] + 0.5) % 1 - 0.5
		w.wcs.crpix -= off
	return w

def _apply_zenithal_ref(w, ref):
	"""Input is a wcs w and ref is a position (dec,ra) or a special value
	(None, 'standard').  Returns tuple (w, ref_out).  If ref is a
	position, it is copied into w.wcs.crval and ref_out=ref.
	Otherwise, w is unmodified and ref_out=w.wcs.crval.  Also sets lonpole,
	if not already set, to 180, which is sensible default."""
	if np.isnan(w.wcs.lonpole):
		w.wcs.lonpole = 180.
	if isinstance(ref, str) and ref == 'standard':
		ref = None
	if ref is None:
		ref = w.wcs.crval
	else:
		w.wcs.crval = ref
	return w, ref

def angdist(lon1,lat1,lon2,lat2):
	return np.arccos(np.cos(lat1)*np.cos(lat2)*(np.cos(lon1)*np.cos(lon2)+np.sin(lon1)*np.sin(lon2))+np.sin(lat1)*np.sin(lat2))

def fix_wcs(wcs, axis=0, n=None):
	"""Returns a new WCS object which has had the reference pixel moved to the
	middle of the possible pixel space."""
	# Can't manipulate crval if coordinates aren't separable
	if not (is_cyl(wcs) and wcs.wcs.crval[1-axis] == 0):
		raise ValueError("Can't fix wcs for non-separable wcs")
	if n is None: n = abs(360/wcs.wcs.cdelt[axis])
	# Get the raw distance from crval
	ra1   = wcs.wcs.crval[axis] - wcs.wcs.crpix[axis]*wcs.wcs.cdelt[axis]
	ra2   = ra1 + (n-1)*wcs.wcs.cdelt[axis]
	left  = abs(wcs.wcs.crval[axis]-ra1)
	right = abs(wcs.wcs.crval[axis]-ra2)
	# Stop if we don't need to fix anything
	if max(left,right) <= 180: return wcs
	# Otherwise move crval to the middle
	mid   = 0.5*(ra1+ra2)
	dra   = mid-wcs.wcs.crval[axis]
	dpix  = dra/wcs.wcs.cdelt[axis]
	res = wcs.deepcopy()
	res.wcs.crval[axis] += mid
	res.wcs.crpix[axis] += dpix
	# I don't think this is necessary any more, but apparently I had
	# problems with wcs not being properly updated if I didn't do this
	# at som epoint
	repr(res.wcs)
	return res

def fix_cdelt(wcs):
	"""Return a new wcs with pc and cd replaced by cdelt"""
	owcs = wcs.deepcopy()
	if wcs.wcs.has_cd():
		del owcs.wcs.cd, owcs.wcs.pc
		owcs.wcs.cdelt *= np.diag(wcs.wcs.cd)
	elif wcs.wcs.has_pc():
		del owcs.wcs.cd, owcs.wcs.pc
		owcs.wcs.cdelt *= np.diag(wcs.wcs.pc)
	return owcs<|MERGE_RESOLUTION|>--- conflicted
+++ resolved
@@ -92,17 +92,13 @@
 	# can calculate cdelt and crpix
 	owcs  = pwcs.deepcopy()
 	owcs.wcs.cdelt = [(ra2-ra1)/(nx-1), (dec2-dec1)/(ny-1)]
-<<<<<<< HEAD
 	# The bottom-left corner has pixel coordinates -ox1,-oy1
 	# The top-right   corner has pixel coordinates (nx-1)-ox2,(ny-1)-oy2
 	# The center is the average of these
 	owcs.wcs.crpix[0] = 1+((nx-1)-ox2-ox1)/2
 	owcs.wcs.crpix[1] = 1+((ny-1)-oy2-oy1)/2
-=======
-	owcs.wcs.crpix = [1+(pwcs.wcs.crval[0]-ra1)/owcs.wcs.cdelt[0],1+(pwcs.wcs.crval[1]-dec1)/owcs.wcs.cdelt[1]]
 	if lonpole is not None:
 		owcs.wcs.lonpole = lonpole
->>>>>>> 1dd3dc27
 	return (ny,nx), owcs
 
 def explicit(naxis=2, **args):
