--- conflicted
+++ resolved
@@ -580,14 +580,11 @@
 
 	For reprojecting inverse variance maps, consider using the wrapper thumbnails_ivar,
 	which makes it easier to avoid common pitfalls."""
-<<<<<<< HEAD
 	# FIXME: Specifying a geometry manually is broken - see usage of r in neighborhood_pixboxes below
-=======
 	# Handle arbitrary coords shape
 	coords = np.asarray(coords)
 	ishape = coords.shape[:-1]
 	coords = coords.reshape(-1, coords.shape[-1])
->>>>>>> 37aad0f4
 	# If the output geometry was not given explicitly, then build one
 	if oshape is None:
 		if res is None: res = min(np.abs(imap.wcs.wcs.cdelt))*utils.degree/2
