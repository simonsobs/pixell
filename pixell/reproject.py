from __future__ import print_function
import numpy as np
from . import wcsutils, utils, enmap, coordinates, curvedsky, fft
try: from . import sharp
except ImportError: pass
import warnings

# Python 2/3 compatibility
try: basestring
except NameError: basestring = str

# ----------------------------

def thumbnails(imap, coords, r=5*utils.arcmin, res=None, proj="tan", apod=2*utils.arcmin,
		order=3, oversample=4, pol=None, oshape=None, owcs=None, extensive=False, verbose=False):
	"""Given an enmap [...,ny,nx] and a set of coords [n,{dec,ra}], extract a set
	of thumbnail images [n,...,thumby,thumbx] centered on each set of
	coordinates. Each of these thumbnail images is projected onto a local tangent
	plane, removing the effect of size and shape distortions in the input map.

	If oshape, owcs are specified, then the thumbnails will have this geometry,
	which should be centered on [0,0]. Otherwise, a geometry with the given
	projection (defaults to "tan" = gnomonic projection) will be constructed,
	going up to a maximum radius of r.

	The reprojection involved in this operation implies interpolation. The default
	is to use fft rescaling to oversample the input pixels by the given pixel, and
	then use bicubic spline interpolation to read off the values at the output
	pixel centers. The fft oversampling can be controlled with the oversample argument.
	Values <= 1 turns this off. The other interpolation step is controlled using the
	"order" argument. 0/1/3 corresponds to nearest neighbor, bilinear and bicubic spline
	interpolation respectively.

	If pol == True, then Q,U will be rotated to take into account the change in
	the local northward direction impled in the reprojection. The default is to
	do polarization rotation automatically if the input map has a compatible shape,
	e.g. at least 3 axes and a length of 3 for the 3rd last one. TODO: I haven't
	tested this yet.

	If extensive == True (not the default), then the map is assumed to contain an
	extensive field rather than an intensive one. An extensive field is one where
	the values in the pixels depend on the size of the pixel. For example, if the
	inverse variance in the map is given per pixel, then this ivar map will be
	extensive, but if it's given in units of inverse variance per square arcmin
	then it's intensive.

	For reprojecting inverse variance maps, consider using the wrapper thumbnails_ivar,
	which makes it easier to avoid common pitfalls."""
	# Handle arbitrary coords shape
	coords = np.asarray(coords)
	ishape = coords.shape[:-1]
	coords = coords.reshape(-1, coords.shape[-1])
	# If the output geometry was not given explicitly, then build one
	if oshape is None:
		if res is None: res = min(np.abs(imap.wcs.wcs.cdelt))*utils.degree/2
		if proj=='tan':
			oshape, owcs = gnomonic_pole_geometry(r*2., res)
		else:
			oshape, owcs = enmap.geometry(pos=[[-r,-r],[r,r]], res=res, proj=proj,force=True)
	# Check if we should be doing polarization rotation
	pol_compat = imap.ndim >= 3 and imap.shape[-3] == 3
	if pol is None: pol = pol_compat
	if pol and not pol_compat: raise ValueError("Polarization rotation requested, but can't interpret map shape %s as IQU map" % (str(imap.shape)))
	nsrc = len(coords)
	if verbose: print("Extracting %d %dx%d thumbnails from %s map" % (nsrc, oshape[-2], oshape[-1], str(imap.shape)))
	opos = enmap.posmap(oshape, owcs)
	# Get the pixel area around each of the coordinates
	rtot     = r + apod
	pixboxes = enmap.neighborhood_pixboxes(imap.shape, imap.wcs, coords, rtot)
	# Define our output maps, which we will fill below
	omaps = enmap.zeros((nsrc,)+imap.shape[:-2]+oshape, owcs, imap.dtype)
	for si, pixbox in enumerate(pixboxes):
		if oversample > 1:
			# Make the pixbox fft-friendly
			for i in range(2):
				pixbox[1,i] = pixbox[0,i] + fft.fft_len(pixbox[1,i]-pixbox[0,i], direction="above", factors=[2,3,5])
		ithumb = imap.extract_pixbox(pixbox)
		if extensive: ithumb /= ithumb.pixsizemap()
		ithumb = ithumb.apod(apod, fill="median")
		if verbose: print("%4d/%d %6.2f %6.2f %8.2f %dx%d" % (si+1, nsrc, coords[si,0]/utils.degree, coords[si,1]/utils.degree, np.max(ithumb), ithumb.shape[-2], ithumb.shape[-1]))
		# Oversample using fourier if requested. We do this because fourier
		# interpolation is better than spline interpolation overall
		if oversample > 1:
			fshape = utils.nint(np.array(oshape[-2:])*oversample)
			ithumb = ithumb.resample(fshape, method="fft")
		# I apologize for the syntax. There should be a better way of doing this
		ipos = coordinates.transform("cel", ["cel",[[0,0,coords[si,1],coords[si,0]],False]], opos[::-1], pol=pol)
		ipos, rest = ipos[1::-1], ipos[2:]
		omaps[si] = ithumb.at(ipos, order=order)
		# Apply the polarization rotation. The sign is flipped because we computed the
		# rotation from the output to the input
		if pol: omaps[si] = enmap.rotate_pol(omaps[si], -rest[0])
	if extensive: omaps *= omaps.pixsizemap()
	# Restore original dimension
	omaps = omaps.reshape(ishape + omaps.shape[1:])
	return omaps

def thumbnails_ivar(imap, coords, r=5*utils.arcmin, res=None, proj="tan",
		oshape=None, owcs=None, extensive=False, verbose=False):
	"""Like thumbnails, but for hitcounts, ivars, masks, and other quantities that
	should stay positive and local. Remember to set extensive to True if you have an
	extensive quantity, e.g. if the values in each pixel would go up if multiple pixels
	combined. Hitcounts are an example of an extensive quantity."""
	return thumbnails(imap, coords, r=r, res=res, proj=proj, oshape=oshape, owcs=owcs,
			order=1, oversample=1, pol=False, extensive=extensive, verbose=verbose)



def centered_map(imap, res, box=None, pixbox=None, proj='car', rpix=None,
                 width=None, height=None, width_multiplier=1.,
                 rotate_pol=True, **kwargs):
    """Reproject a map such that its central pixel is at the origin of a
    given projection system (default: CAR).

    imap -- (Ny,Nx) enmap array from which to extract stamps
    TODO: support leading dimensions
    res -- width of pixel in radians
    box -- optional bounding box of submap in radians
    pixbox -- optional bounding box of submap in pixel numbers
    proj -- coordinate system for target map; default is 'car';
    can also specify 'cea' or 'gnomonic'
    rpix -- optional pre-calculated pixel positions from get_rotated_pixels()
    """
    if imap.ndim==2: imap = imap[None,:]
    ncomp = imap.shape[0]
    proj = proj.strip().lower()
    assert proj in ['car', 'cea']
    # cut out a stamp assuming CAR ; TODO: generalize?
    if box is not None:
        pixbox = enmap.skybox2pixbox(imap.shape, imap.wcs, box)
    if pixbox is not None:
        omap = enmap.extract_pixbox(imap, pixbox)
    else:
        omap = imap
    sshape, swcs = omap.shape, omap.wcs
    # central pixel of source geometry
    dec, ra = enmap.pix2sky(sshape, swcs, (sshape[0] / 2., sshape[1] / 2.))
    dims = enmap.extent(sshape, swcs)
    dheight, dwidth = dims
    if height is None:
        height = dheight
    if width is None:
        width = dwidth
    width *= width_multiplier
    tshape, twcs = rect_geometry(
        width=width, res=res, proj=proj, height=height)
    if rpix is None:
        rpix = get_rotated_pixels(sshape, swcs, tshape, twcs, inverse=False,
                                  pos_target=None, center_target=(0., 0.),
                                  center_source=(dec, ra))
    rot = enmap.enmap(rotate_map(omap, pix_target=rpix[:2], **kwargs), twcs)
    if ncomp==3 and rotate_pol:
        rot[1:3] = enmap.rotate_pol(rot[1:3], -rpix[2]) # for polarization rotation if enough components
    return rot, rpix
    
def healpix_from_enmap_interp(imap, **kwargs):
    return imap.to_healpix(**kwargs)


def healpix_from_enmap(imap, lmax, nside):
    """Convert an ndmap to a healpix map such that the healpix map is
    band-limited up to lmax. Only supports single component (intensity)
    currently. The resulting map will be band-limited. Bright sources and 
    sharp edges could cause ringing. Use healpix_from_enmap_interp if you 
    are worried about this (e.g. for a mask), but that routine will not ensure 
    power to be correct to some lmax.


    Args:
        imap: ndmap of shape (Ny,Nx)
        lmax: integer specifying maximum multipole of map
        nside: integer specifying nside of healpix map

    Returns:
        retmap: (Npix,) healpix map as array

    """
    import healpy as hp
    alm = curvedsky.map2alm(imap, lmax=lmax, spin=0)
    if alm.ndim > 1:
        assert alm.shape[0] == 1
        alm = alm[0]
    retmap = hp.alm2map(alm.astype(np.complex128), nside, lmax=lmax)
    return retmap


def enmap_from_healpix(hp_map, shape, wcs, ncomp=1, unit=1, lmax=0,
                       rot="gal,equ", first=0, is_alm=False, return_alm=False, f_ell=None):
    """Convert a healpix map to an ndmap using harmonic space reprojection.
    The resulting map will be band-limited. Bright sources and sharp edges
    could cause ringing. Use enmap_from_healpix_interp if you are worried
    about this (e.g. for a mask), but that routine will not ensure power to 
    be correct to some lmax.

    Args:
        hp_map: an (Npix,) or (ncomp,Npix,) healpix map, or alms,  or a string containing
        the path to a healpix map on disk
        shape: the shape of the ndmap geometry to project to
        wcs: the wcs object of the ndmap geometry to project to
        ncomp: the number of components in the healpix map (either 1 or 3)
        unit: a unit conversion factor to divide the map by
        lmax: the maximum multipole to include in the reprojection
        rot: comma separated string that specify a coordinate rotation to
        perform. Use None to perform no rotation. e.g. default "gal,equ"
        to rotate a Planck map in galactic coordinates to the equatorial
        coordinates used in ndmaps.
        first: if a filename is provided for the healpix map, this specifies
        the index of the first FITS field
        is_alm: if True, interprets hp_map as alms
        return_alm: if True, returns alms also
        f_ell: optionally apply a transfer function f_ell(ell) -- this should be 
        a function of a single variable ell. e.g., lambda x: exp(-x**2/2/sigma**2)

    Returns:
        res: the reprojected ndmap or the a tuple (ndmap,alms) if return_alm
        is True

    """
    import healpy as hp

    dtype = np.float64
    if not(is_alm):
        assert ncomp == 1 or ncomp == 3, "Only 1 or 3 components supported"
        ctype = np.result_type(dtype, 0j)
        # Read the input maps
        if type(hp_map) == str:
            m = np.atleast_2d(hp.read_map(hp_map, field=tuple(
                range(first, first + ncomp)))).astype(dtype)
        else:
            m = np.atleast_2d(hp_map).astype(dtype)
        if unit != 1:
            m /= unit
        # Prepare the transformation
        print("Preparing SHT")
        nside = hp.npix2nside(m.shape[1])
        lmax = lmax or 3 * nside
        minfo = sharp.map_info_healpix(nside)
        ainfo = sharp.alm_info(lmax)
        sht = sharp.sht(minfo, ainfo)
        alm = np.zeros((ncomp, ainfo.nelem), dtype=ctype)
        # Perform the actual transform
        print("T -> alm")
        print(m.dtype, alm.dtype)
        sht.map2alm(m[0], alm[0])
        if ncomp == 3:
            print("P -> alm")
            sht.map2alm(m[1:3], alm[1:3], spin=2)
        del m
    else:
        alm = hp_map

    if f_ell is not None: alm = curvedsky.almxfl(alm,f_ell)

    if rot is not None:
        # Rotate by displacing coordinates and then fixing the polarization
        print("Computing pixel positions")
        pmap = enmap.posmap(shape, wcs)
        if rot:
            print("Computing rotated positions")
            s1, s2 = rot.split(",")
            opos = coordinates.transform(s2, s1, pmap[::-1], pol=ncomp == 3)
            pmap[...] = opos[1::-1]
            if len(opos) == 3:
                psi = -opos[2].copy()
            del opos
        print("Projecting")
        res = curvedsky.alm2map_pos(alm, pmap)
        if rot and ncomp == 3:
            print("Rotating polarization vectors")
            res[1:3] = enmap.rotate_pol(res[1:3], psi)
    else:
        print("Projecting")
        res = enmap.zeros((len(alm),) + shape[-2:], wcs, dtype)
        res = curvedsky.alm2map(alm, res)
    if return_alm: return res,alm
    return res


def enmap_from_healpix_interp(hp_map, shape, wcs , rot="gal,equ",
                              interpolate=False):
    """Project a healpix map to an enmap of chosen shape and wcs. The wcs
    is assumed to be in equatorial (ra/dec) coordinates. No coordinate systems 
    other than equatorial or galactic are currently supported. Only intensity 
    maps are supported.
    
    Args:
        hp_map: an (Npix,) healpix map
        shape: the shape of the ndmap geometry to project to
        wcs: the wcs object of the ndmap geometry to project to
        rot: comma separated string that specify a coordinate rotation to
        perform. Use None to perform no rotation. e.g. default "gal,equ"
        to rotate a Planck map in galactic coordinates to the equatorial
        coordinates used in ndmaps.
        interpolate: if True, bilinear interpolation using 4 nearest neighbours
        is done.

    """
    import healpy as hp
    from astropy.coordinates import SkyCoord
    import astropy.units as u
    eq_coords = ['fk5', 'j2000', 'equatorial']
    gal_coords = ['galactic']
    imap = enmap.zeros(shape, wcs)
    Ny, Nx = shape
    pixmap = enmap.pixmap(shape, wcs)
    y = pixmap[0, ...].T.ravel()
    x = pixmap[1, ...].T.ravel()
    del pixmap
    posmap = enmap.posmap(shape, wcs)
    if rot is not None:
        s1, s2 = rot.split(",")
        opos = coordinates.transform(s2,s1, posmap[::-1], pol=None)
        posmap[...] = opos[1::-1]
    th = np.rad2deg(posmap[1, ...].T.ravel())
    ph = np.rad2deg(posmap[0, ...].T.ravel())
    del posmap
    if interpolate:
        imap[y, x] = hp.get_interp_val(
            hp_map, th, ph, lonlat=True)
    else:
        ind = hp.ang2pix(hp.get_nside(hp_map),
                         th, ph, lonlat=True)
        del th
        del ph
        imap[:] = 0.
        imap[(y, x)] = hp_map[ind]
        del y
        del x
    return enmap.ndmap(imap, wcs)



def ivar_hp_to_cyl(hmap, shape, wcs, rot=False,do_mask=True,extensive=True):
    from . import mpi, utils
    import healpy as hp
    comm = mpi.COMM_WORLD
    rstep = 100
    dtype = np.float32
    nside = hp.npix2nside(hmap.size)
    dec, ra = enmap.posaxes(shape, wcs)
    pix = np.zeros(shape, np.int32)
    # Get the pixel area. We assume a rectangular pixelization, so this is just
    # a function of y
    ipixsize = 4 * np.pi / (12 * nside ** 2)
    opixsize = get_pixsize_rect(shape, wcs)
    nblock = (shape[-2] + rstep - 1) // rstep
    for bi in range(comm.rank, nblock, comm.size):
        if bi % comm.size != comm.rank:
            continue
        i = bi * rstep
        rdec = dec[i : i + rstep]
        opos = np.zeros((2, len(rdec), len(ra)))
        opos[0] = rdec[:, None]
        opos[1] = ra[None, :]
        if rot:
            # This is unreasonably slow
            ipos = coordinates.transform("equ", "gal", opos[::-1], pol=True)
        else:
            ipos = opos[::-1]
        pix[i : i + rstep, :] = hp.ang2pix(nside, np.pi / 2 - ipos[1], ipos[0])
        del ipos, opos
    for i in range(0, shape[-2], rstep):
        pix[i : i + rstep] = utils.allreduce(pix[i : i + rstep], comm)
    omap = enmap.zeros((1,) + shape, wcs, dtype)
    imap = np.array(hmap).astype(dtype)
    imap = imap[None]
    if do_mask:
        bad = hp.mask_bad(imap)
        bad |= imap <= 0
        imap[bad] = 0
        del bad
    # Read off the nearest neighbor values
    omap[:] = imap[:, pix]
    if extensive: omap *= opixsize[:, None] / ipixsize
    # We ignore QU mixing during rotation for the noise level, so
    # it makes no sense to maintain distinct levels for them
    if do_mask:
        mask = omap[1:] > 0
        omap[1:] = np.mean(omap[1:], 0)
        omap[1:] *= mask
        del mask
    return omap

# Helper functions


def gnomonic_pole_wcs(shape, res):
    Ny, Nx = shape[-2:]
    wcs = wcsutils.WCS(naxis=2)
    wcs.wcs.ctype = ['RA---TAN', 'DEC--TAN']
    wcs.wcs.crval = [0., 0.]
    wcs.wcs.cdelt[:] = np.rad2deg(res)
    wcs.wcs.crpix = [Ny / 2. + 0.5, Nx / 2. + 0.5]
    return wcs


def gnomonic_pole_geometry(width, res, height=None):
    if height is None:
        height = width
    Ny = int(height / res)
    Nx = int(width / res)
    return (Ny, Nx), gnomonic_pole_wcs((Ny, Nx), res)


def rotate_map(imap, shape_target=None, wcs_target=None, shape_source=None,
               wcs_source=None, pix_target=None, **kwargs):
    if pix_target is None:
        pix_target = get_rotated_pixels(
            shape_source, wcs_source, shape_target, wcs_target)
    else:
        assert (shape_target is None) and (
            wcs_target is None), "Both pix_target and shape_target, \
            wcs_target must not be specified."
    rotmap = enmap.at(imap, pix_target[:2], unit="pix", **kwargs)
    return rotmap


def get_rotated_pixels(shape_source, wcs_source, shape_target, wcs_target,
                       inverse=False, pos_target=None,
                       center_target=None, center_source=None):
    """ Given a source geometry (shape_source,wcs_source)
    return the pixel positions in the target geometry (shape_target,wcs_target)
    if the source geometry were rotated such that its center lies on the center
    of the target geometry.

    WARNING: Only currently tested for a rotation along declination
    from one CAR geometry to another CAR geometry.
    """
    # what are the center coordinates of each geometries
    if center_source is None:
        center_source = enmap.pix2sky(
            shape_source, wcs_source,
            (shape_source[0] / 2., shape_source[1] / 2.))
    if center_target is None:
        center_target = enmap.pix2sky(
            shape_target, wcs_target,
            (shape_target[0] / 2., shape_target[1] / 2.))
    decs, ras = center_source
    dect, rat = center_target
    # what are the angle coordinates of each pixel in the target geometry
    if pos_target is None:
        pos_target = enmap.posmap(shape_target, wcs_target)
    #del pos_target
    # recenter the angle coordinates of the target from the target center
    # to the source center
    if inverse:
        transfun = lambda x: coordinates.decenter(x, (rat, dect, ras, decs))
    else:
        transfun = lambda x: coordinates.recenter(x, (rat, dect, ras, decs))
    res = coordinates.transform_meta(transfun, pos_target[1::-1], fields=["ang"])
    pix_new = enmap.sky2pix(shape_source, wcs_source, res.ocoord[1::-1])
    pix_new = np.concatenate((pix_new,res.ang[None]))
    return pix_new


def cutout(imap, width=None, ra=None, dec=None, pad=1, corner=False,
           res=None, npix=None, return_slice=False,sindex=None):
    if type(imap) == str:
        shape, wcs = enmap.read_map_geometry(imap)
    else:
        shape, wcs = imap.shape, imap.wcs
    Ny, Nx = shape[-2:]
    def fround(x):
        return int(np.round(x))
    iy, ix = enmap.sky2pix(shape, wcs, coords=(dec, ra), corner=corner)
    if res is None:
        res = np.min(enmap.extent(shape, wcs) / shape[-2:])
    if npix is None:
        npix = int(width / res)
    if fround(iy - npix / 2) < pad or fround(ix - npix / 2) < pad or \
       fround(iy + npix / 2) > (Ny - pad) or \
       fround(ix + npix / 2) > (Nx - pad):
        return None
    if sindex is None:
        s = np.s_[...,fround(iy - npix / 2. + 0.5):fround(iy + npix / 2. + 0.5),
                  fround(ix - npix / 2. + 0.5):fround(ix + npix / 2. + 0.5)]
    else:
        s = np.s_[sindex,fround(iy - npix / 2. + 0.5):fround(iy + npix / 2. + 0.5),
                  fround(ix - npix / 2. + 0.5):fround(ix + npix / 2. + 0.5)]

    if return_slice:
        return s
    cutout = imap[s]
    return cutout


def rect_box(width, center=(0., 0.), height=None):
    if height is None:
        height = width
    ycen, xcen = center
    box = np.array([[-height / 2. + ycen, -width / 2. + xcen],
                    [height / 2. + ycen, width / 2. + xcen]])
    return box


def get_pixsize_rect(shape, wcs):
    """Return the exact pixel size in steradians for the rectangular cylindrical
    projection given by shape, wcs. Returns area[ny], where ny = shape[-2] is the
    number of rows in the image. All pixels on the same row have the same area."""
    ymin = enmap.sky2pix(shape, wcs, [-np.pi / 2, 0])[0]
    ymax = enmap.sky2pix(shape, wcs, [np.pi / 2, 0])[0]
    y = np.arange(shape[-2])
    x = y * 0
    dec1 = enmap.pix2sky(shape, wcs, [np.maximum(ymin, y - 0.5), x])[0]
    dec2 = enmap.pix2sky(shape, wcs, [np.minimum(ymax, y + 0.5), x])[0]
    area = np.abs((np.sin(dec2) - np.sin(dec1)) * wcs.wcs.cdelt[0] * np.pi / 180)
    return area

def rect_geometry(width, res, height=None, center=(0., 0.), proj="car"):
    shape, wcs = enmap.geometry(pos=rect_box(
        width, center=center, height=height), res=res, proj=proj)
    return shape, wcs


def distribute(N,nmax):
    """
    Distribute N things into cells as equally as possible such that 
    no cell has more than nmax things.
    """
    actual_max = int(2.*(nmax+1)/3.)
    numcells = int(round(N*1./actual_max))
    each_cell = [actual_max]*(numcells-1)
    rem = N-sum(each_cell)
    if rem>0: each_cell.append(rem)
    assert sum(each_cell)==N
    return each_cell

def populate(shape,wcs,ofunc,maxpixy = 400,maxpixx = 400):
    """
    Loop through tiles in a new map of geometry (shape,wcs)
    with tiles that have maximum allowed shape (maxpixy,maxpixx)
    such that each tile is populated with the result of
    ofunc(oshape,owcs) where oshape,owcs is the geometry of each
    tile.
    """
    omap = enmap.zeros(shape,wcs)
    Ny,Nx = shape[-2:]
    tNys = distribute(Ny,maxpixy)
    tNxs = distribute(Nx,maxpixx)
    numy = len(tNys)
    numx = len(tNxs)
    sny = 0
    ntiles = numy*numx
    print("Number of tiles = ",ntiles)
    done = 0
    for i in range(numy):
        eny = sny+tNys[i]
        snx = 0
        for j in range(len(tNxs)):
            enx = snx+tNxs[j]
            sel = np.s_[...,sny:eny,snx:enx]
            oshape,owcs = enmap.slice_geometry(shape,wcs,sel)
            omap[sel] = ofunc(oshape,owcs)
            snx += tNxs[j]
            done += 1
        sny += tNys[i]
        print(done , " / ", ntiles, " tiles done...")
    return omap


<<<<<<< HEAD
## DEPRECATED
=======
def thumbnails(imap, coords, r=5*utils.arcmin, res=None, proj="tan", apod=2*utils.arcmin,
		order=3, oversample=4, pol=None, oshape=None, owcs=None, extensive=False, verbose=False,
		filter=None):
	"""Given an enmap [...,ny,nx] and a set of coords [n,{dec,ra}], extract a set
	of thumbnail images [n,...,thumby,thumbx] centered on each set of
	coordinates. Each of these thumbnail images is projected onto a local tangent
	plane, removing the effect of size and shape distortions in the input map.
>>>>>>> 65300767

def postage_stamp(inmap, ra_deg, dec_deg, width_arcmin,
                  res_arcmin, proj='gnomonic', return_cutout=False,
                  npad=3, rotate_pol=True, order=3, **kwargs):
    warnings.warn("This function redirects to thumbnails and will be removed in a future release; use thumbnails directly instead.")
    if not(type(inmap) is list or type(inmap) is tuple):
        imaps = [inmap]
    else:
        imaps = inmap
    if len(imaps)>1:
        print("Passing multiple maps is no longer supported. You may use postage_stamp_deprecated, but that function is no longer maintained.")
        raise NotImplementedError
    inmap = imaps[0]
    if isinstance(inmap,basestring):
        print("Passing filenames is no longer supported. You may use postage_stamp_deprecated, but that function is no longer maintained.")
        raise NotImplementedError
    
    if return_cutout or not(rotate_pol):
        print("Returning cutouts is not supported. You may use postage_stamp_deprecated, but that function is no longer maintained.")
        raise NotImplementedError
    
    coords = np.array([dec_deg,ra_deg]) * utils.degree
    if proj=='gnomonic': proj='tan'
    return thumbnails(inmap, coords, r=width_arcmin*utils.arcmin/2., res=res_arcmin*utils.arcmin, proj=proj, apod=2*utils.arcmin,
		       order=order, oversample=4, **kwargs)
	

def postage_stamp_deprecated(inmap, ra_deg, dec_deg, width_arcmin,
                  res_arcmin, proj='gnomonic', return_cutout=False,
                  npad=3, rotate_pol=True, **kwargs):
    """Extract a postage stamp from a larger map by reprojecting
    to a coordinate system centered on the given position.

    Args:
        imap: (ncomp,Ny,Nx) or (Ny,Nx) enmap array from which to 
        extract stamps or filename or list of filenames for map
        ra_deg: right ascension in degrees
        dec_deg: declination in degrees
        width_arcmin: stamp dimension in arcminutes
        res_arcmin: width of pixel in arcminutes
        proj: coordinate system for postage stamp; default is 'gnomonic';
        can also specify 'cea' or 'car'
        return_cutout: return the pre-reprojection cutout as well
        npad: integer specifying number of extra pixels in pre-reprojection
        cutout
        **kwargs: additional parameters passed to interpolation enmap.at
        function

    Returns:
        rots: ndmap containing reprojected maps
        If return_cutout is True,
        cutout: pre-reprojection cutout as ndmap

<<<<<<< HEAD
    """
    warnings.warn("Use thumbnails instead.")
    proj = proj.strip().lower()
    assert proj in ['gnomonic', 'car', 'cea','plain']
    dec = np.deg2rad(dec_deg)
    ra = np.deg2rad(ra_deg)
    width = np.deg2rad(width_arcmin / 60.)
    res = np.deg2rad(res_arcmin / 60.)
    
    if not(type(inmap) is list or type(inmap) is tuple):
        imaps = [inmap]
    else:
        imaps = inmap

    rots = []
    stamps = []
    for imap in imaps:
        if isinstance(imap,basestring):
            ishape,iwcs = enmap.read_map_geometry(imap)
        else:
            ishape,iwcs = imap.shape,imap.wcs
        mapres = np.min(np.abs(enmap.extent(ishape,iwcs))/ishape[-2:])
        # cut out a stamp assuming CAR ; TODO: generalize?
        stamp = cutout(imap, width=npad*mapres+np.deg2rad(width_arcmin / 60.) /
                       np.cos(dec), ra=ra, dec=dec,
                       return_slice=isinstance(imap,basestring))
        if isinstance(imap,basestring):
            stamp = enmap.read_map(imap, sel=stamp)
        if stamp is None:
            return (None,None) if return_cutout else None
        if stamp.ndim==2: stamp = stamp[None,:]
        ncomp = stamp.shape[0]
        assert ncomp==1 or ncomp==3, \
            "Only leading dimensions of 1 (intensity) or 3 (I,Q,U) are supported."
        sshape, swcs = stamp.shape, stamp.wcs
        if proj in ['car','cea','plain']:
            tshape, twcs = rect_geometry(width=width, res=res, proj=proj)
        elif proj == 'gnomonic':
            tshape, twcs = gnomonic_pole_geometry(width, res)
        rpix = get_rotated_pixels(sshape, swcs, tshape, twcs, inverse=False,
                                  pos_target=None, center_target=(0., 0.),
                                  center_source=(dec, ra))
        rot = enmap.enmap(rotate_map(stamp, pix_target=rpix[:2], **kwargs), twcs)
        if ncomp==3 and rotate_pol:
            rot[1:3] = enmap.rotate_pol(rot[1:3], -rpix[2]) # for polarization rotation if enough components
        rots.append(rot.copy())
        if return_cutout: stamps.append(enmap.enmap(stamp.copy(),swcs))
    rots = enmap.enmap(np.stack(rots),twcs)
    if len(imaps)==1: rots = rots[0]
    if return_cutout:
        return rots,stamps[0] if len(imaps)==1 else stamps
    return rots

=======
	For reprojecting inverse variance maps, consider using the wrapper thumbnails_ivar,
	which makes it easier to avoid common pitfalls."""
	# FIXME: Specifying a geometry manually is broken - see usage of r in neighborhood_pixboxes below
	# Handle arbitrary coords shape
	coords = np.asarray(coords)
	ishape = coords.shape[:-1]
	coords = coords.reshape(-1, coords.shape[-1])
	# If the output geometry was not given explicitly, then build one
	if oshape is None:
		if res is None: res = min(np.abs(imap.wcs.wcs.cdelt))*utils.degree/2
		oshape, owcs = enmap.geometry(pos=[[-r,r],[r,-r]], res=res, ref=(0,0), proj=proj)
	# Check if we should be doing polarization rotation
	pol_compat = imap.ndim >= 3 and imap.shape[-3] == 3
	if pol is None: pol = pol_compat
	if pol and not pol_compat: raise ValueError("Polarization rotation requested, but can't interpret map shape %s as IQU map" % (str(imap.shape)))
	nsrc = len(coords)
	if verbose: print("Extracting %d %dx%d thumbnails from %s map" % (nsrc, oshape[-2], oshape[-1], str(imap.shape)))
	opos = enmap.posmap(oshape, owcs)
	# Get the pixel area around each of the coordinates
	rtot     = r + apod
	apod_pix = utils.nint(apod/(np.min(np.abs(imap.wcs.wcs.cdelt))*utils.degree))
	pixboxes = enmap.neighborhood_pixboxes(imap.shape, imap.wcs, coords, rtot)
	# Define our output maps, which we will fill below
	omaps = enmap.zeros((nsrc,)+imap.shape[:-2]+oshape, owcs, imap.dtype)
	for si, pixbox in enumerate(pixboxes):
		if oversample > 1:
			# Make the pixbox fft-friendly
			for i in range(2):
				pixbox[1,i] = pixbox[0,i] + fft.fft_len(pixbox[1,i]-pixbox[0,i], direction="above", factors=[2,3,5])
		ithumb = imap.extract_pixbox(pixbox)
		if extensive: ithumb /= ithumb.pixsizemap()
		ithumb = ithumb.apod(apod_pix, fill="median")
		if filter is not None: ithumb = filter(ithumb)
		if verbose:
			print("%4d/%d %6.2f %6.2f %8.2f %dx%d" % (si+1, nsrc, coords[si,0]/utils.degree, coords[si,1]/utils.degree, np.max(ithumb), ithumb.shape[-2], ithumb.shape[-1]))
		# Oversample using fourier if requested. We do this because fourier
		# interpolation is better than spline interpolation overall
		if oversample > 1:
			fshape = utils.nint(np.array(oshape[-2:])*oversample)
			ithumb = ithumb.resample(fshape, method="fft")
		# I apologize for the syntax. There should be a better way of doing this
		ipos = coordinates.transform("cel", ["cel",[[0,0,coords[si,1],coords[si,0]],False]], opos[::-1], pol=pol)
		ipos, rest = ipos[1::-1], ipos[2:]
		omaps[si] = ithumb.at(ipos, order=order)
		# Apply the polarization rotation. The sign is flipped because we computed the
		# rotation from the output to the input
		if pol: omaps[si] = enmap.rotate_pol(omaps[si], -rest[0])
	if extensive: omaps *= omaps.pixsizemap()
	# Restore original dimension
	omaps = omaps.reshape(ishape + omaps.shape[1:])
	return omaps

def thumbnails_ivar(imap, coords, r=5*utils.arcmin, res=None, proj="tan",
		oshape=None, owcs=None, extensive=True, verbose=False):
	"""Like thumbnails, but for hitcounts, ivars, masks, and other quantities that
	should stay positive and local. Remember to set extensive to True if you have an
	extensive quantity, i.e. if the values in each pixel would go up if multiple pixels
	combined. An example of this is a hitcount map or ivar per pixel. Conversely, if
	you have an intensive quantity like ivar per arcmin you should set extensive=False."""
	return thumbnails(imap, coords, r=r, res=res, proj=proj, oshape=oshape, owcs=owcs,
			order=1, oversample=1, pol=False, extensive=extensive, verbose=verbose)
>>>>>>> 65300767
<|MERGE_RESOLUTION|>--- conflicted
+++ resolved
@@ -558,17 +558,7 @@
     return omap
 
 
-<<<<<<< HEAD
 ## DEPRECATED
-=======
-def thumbnails(imap, coords, r=5*utils.arcmin, res=None, proj="tan", apod=2*utils.arcmin,
-		order=3, oversample=4, pol=None, oshape=None, owcs=None, extensive=False, verbose=False,
-		filter=None):
-	"""Given an enmap [...,ny,nx] and a set of coords [n,{dec,ra}], extract a set
-	of thumbnail images [n,...,thumby,thumbx] centered on each set of
-	coordinates. Each of these thumbnail images is projected onto a local tangent
-	plane, removing the effect of size and shape distortions in the input map.
->>>>>>> 65300767
 
 def postage_stamp(inmap, ra_deg, dec_deg, width_arcmin,
                   res_arcmin, proj='gnomonic', return_cutout=False,
@@ -622,7 +612,6 @@
         If return_cutout is True,
         cutout: pre-reprojection cutout as ndmap
 
-<<<<<<< HEAD
     """
     warnings.warn("Use thumbnails instead.")
     proj = proj.strip().lower()
@@ -675,67 +664,3 @@
     if return_cutout:
         return rots,stamps[0] if len(imaps)==1 else stamps
     return rots
-
-=======
-	For reprojecting inverse variance maps, consider using the wrapper thumbnails_ivar,
-	which makes it easier to avoid common pitfalls."""
-	# FIXME: Specifying a geometry manually is broken - see usage of r in neighborhood_pixboxes below
-	# Handle arbitrary coords shape
-	coords = np.asarray(coords)
-	ishape = coords.shape[:-1]
-	coords = coords.reshape(-1, coords.shape[-1])
-	# If the output geometry was not given explicitly, then build one
-	if oshape is None:
-		if res is None: res = min(np.abs(imap.wcs.wcs.cdelt))*utils.degree/2
-		oshape, owcs = enmap.geometry(pos=[[-r,r],[r,-r]], res=res, ref=(0,0), proj=proj)
-	# Check if we should be doing polarization rotation
-	pol_compat = imap.ndim >= 3 and imap.shape[-3] == 3
-	if pol is None: pol = pol_compat
-	if pol and not pol_compat: raise ValueError("Polarization rotation requested, but can't interpret map shape %s as IQU map" % (str(imap.shape)))
-	nsrc = len(coords)
-	if verbose: print("Extracting %d %dx%d thumbnails from %s map" % (nsrc, oshape[-2], oshape[-1], str(imap.shape)))
-	opos = enmap.posmap(oshape, owcs)
-	# Get the pixel area around each of the coordinates
-	rtot     = r + apod
-	apod_pix = utils.nint(apod/(np.min(np.abs(imap.wcs.wcs.cdelt))*utils.degree))
-	pixboxes = enmap.neighborhood_pixboxes(imap.shape, imap.wcs, coords, rtot)
-	# Define our output maps, which we will fill below
-	omaps = enmap.zeros((nsrc,)+imap.shape[:-2]+oshape, owcs, imap.dtype)
-	for si, pixbox in enumerate(pixboxes):
-		if oversample > 1:
-			# Make the pixbox fft-friendly
-			for i in range(2):
-				pixbox[1,i] = pixbox[0,i] + fft.fft_len(pixbox[1,i]-pixbox[0,i], direction="above", factors=[2,3,5])
-		ithumb = imap.extract_pixbox(pixbox)
-		if extensive: ithumb /= ithumb.pixsizemap()
-		ithumb = ithumb.apod(apod_pix, fill="median")
-		if filter is not None: ithumb = filter(ithumb)
-		if verbose:
-			print("%4d/%d %6.2f %6.2f %8.2f %dx%d" % (si+1, nsrc, coords[si,0]/utils.degree, coords[si,1]/utils.degree, np.max(ithumb), ithumb.shape[-2], ithumb.shape[-1]))
-		# Oversample using fourier if requested. We do this because fourier
-		# interpolation is better than spline interpolation overall
-		if oversample > 1:
-			fshape = utils.nint(np.array(oshape[-2:])*oversample)
-			ithumb = ithumb.resample(fshape, method="fft")
-		# I apologize for the syntax. There should be a better way of doing this
-		ipos = coordinates.transform("cel", ["cel",[[0,0,coords[si,1],coords[si,0]],False]], opos[::-1], pol=pol)
-		ipos, rest = ipos[1::-1], ipos[2:]
-		omaps[si] = ithumb.at(ipos, order=order)
-		# Apply the polarization rotation. The sign is flipped because we computed the
-		# rotation from the output to the input
-		if pol: omaps[si] = enmap.rotate_pol(omaps[si], -rest[0])
-	if extensive: omaps *= omaps.pixsizemap()
-	# Restore original dimension
-	omaps = omaps.reshape(ishape + omaps.shape[1:])
-	return omaps
-
-def thumbnails_ivar(imap, coords, r=5*utils.arcmin, res=None, proj="tan",
-		oshape=None, owcs=None, extensive=True, verbose=False):
-	"""Like thumbnails, but for hitcounts, ivars, masks, and other quantities that
-	should stay positive and local. Remember to set extensive to True if you have an
-	extensive quantity, i.e. if the values in each pixel would go up if multiple pixels
-	combined. An example of this is a hitcount map or ivar per pixel. Conversely, if
-	you have an intensive quantity like ivar per arcmin you should set extensive=False."""
-	return thumbnails(imap, coords, r=r, res=res, proj=proj, oshape=oshape, owcs=owcs,
-			order=1, oversample=1, pol=False, extensive=extensive, verbose=verbose)
->>>>>>> 65300767
