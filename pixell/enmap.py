from __future__ import print_function
import numpy as np, scipy.ndimage, warnings, astropy.io.fits, sys, time, os, contextlib
from . import utils, wcsutils, powspec, fft as enfft

# Things that could be improved:
#  1. We assume exactly 2 WCS axes in spherical projection in {dec,ra} order.
#     It would be nice to support other configurations too. I have for example
#     needed [det,ra] or even [time,det,ra]. Adding support for this would
#     probably necessitate breaking backwards compatibility due to units.
#     WCS uses the units specified in the fits file, but I use radians.
#     Once we allos non-degree axes, the simple pi/180 conversion I use
#     won't work for all axes. It is simpler to just go with the flow and
#     use the same units as wcs. I need to think about how this would
#     interact with fourier units. Also, reordering or removing axes
#     can be difficult. I disallow that now, but for > 2 wcs dimensions,
#     these would be useful operations.
#  2. Passing around shape, wcs, dtype all the time is tedious. A simple
#     geometry object would make this less tedious, as long as it is
#     simple to override individual properties.

# Python 2/3 compatibility
try: basestring
except NameError: basestring = str

mute = {
	"polconv_fix": True,
}

# PyFits uses row-major ordering, i.e. C ordering, while the fits file
# itself uses column-major ordering. So an array which is (ncomp,ny,nx)
# will be (nx,ny,ncomp) in the file. This means that the axes in the ndmap
# will be in the opposite order of those in the wcs object.
class ndmap(np.ndarray):
	"""Implements (stacks of) flat, rectangular, 2-dimensional maps as a dense
	numpy array with a fits WCS. The axes have the reverse ordering as in the
	fits file, and hence the WCS object. This class is usually constructed by
	using one of the functions following it, much like numpy arrays. We assume
	that the WCS only has two axes with unit degrees. The ndmap itself uses
	radians for everything."""
	def __new__(cls, arr, wcs):
		"""Wraps a numpy and a wcslib world coordinate system object into an ndmap."""
		obj = np.asarray(arr).view(cls)
		obj.wcs = wcs.deepcopy()
		return obj
	def __array_finalize__(self, obj):
		if obj is None: return
		self.wcs = getattr(obj, "wcs", None)
	def __repr__(self):
		return "ndmap(%s,%s)" % (np.asarray(self), wcsutils.describe(self.wcs))
	def __str__(self): return repr(self)
	def __array_wrap__(self, arr, context=None, return_scalar=False):
		# In the future need to support `return_scalar`, but that is seemingly
		# undocumented and not actually supported in numpy 2.0? So for now we
		# just ignore it.
		if arr.ndim < 2: return arr
		return ndmap(arr, self.wcs)
	def __reduce__(self):
		reconstructor, args, state = super(ndmap, self).__reduce__()
		state += (self.wcs.to_header_string(),)
		return reconstructor, args, state
	def __setstate__(self, state):
		wcs = wcsutils.WCS(header=state[-1])
		super(ndmap, self).__setstate__(state[:-1])
		self.wcs = wcs
	def copy(self, order='K'):
		return ndmap(np.copy(self,order), self.wcs)
	def sky2pix(self, coords, safe=True, corner=False): return sky2pix(self.shape, self.wcs, coords, safe, corner)
	def pix2sky(self, pix,    safe=True, corner=False): return pix2sky(self.shape, self.wcs, pix,    safe, corner)
	def l2pix(self, ls):  return l2pix(self.shape, self.wcs, ls)
	def pix2l(self, pix): return pix2l(self.shape, self.wcs, pix)
	def contains(self, pos, unit="coord"): return contains(self.shape, self.wcs, pos, unit=unit)
	def corners(self, npoint=10, corner=True): return corners(self.shape, self.wcs, npoint=npoint, corner=corner)
	def box(self, npoint=10, corner=True): return box(self.shape, self.wcs, npoint=npoint, corner=corner)
	def pixbox_of(self,oshape,owcs): return pixbox_of(self.wcs, oshape,owcs)
	def posmap(self, safe=True, corner=False, separable="auto", dtype=np.float64): return posmap(self.shape, self.wcs, safe=safe, corner=corner, separable=separable, dtype=dtype)
	def posaxes(self, safe=True, corner=False, dtype=np.float64): return posaxes(self.shape, self.wcs, safe=safe, corner=corner, dtype=dtype)
	def pixmap(self): return pixmap(self.shape, self.wcs)
	def laxes(self, oversample=1, method="auto", broadcastable=False): return laxes(self.shape, self.wcs, oversample=oversample, method=method, broadcastable=broadcastable)
	def lmap(self, oversample=1): return lmap(self.shape, self.wcs, oversample=oversample)
	def lform(self, method="auto"): return lform(self, method=method)
	def modlmap(self, oversample=1, min=0): return modlmap(self.shape, self.wcs, oversample=oversample, min=min)
	def modrmap(self, ref="center", safe=True, corner=False): return modrmap(self.shape, self.wcs, ref=ref, safe=safe, corner=corner)
	def lbin(self, bsize=None, brel=1.0, return_nhit=False, return_bins=False, lop=None): return lbin(self, bsize=bsize, brel=brel, return_nhit=return_nhit, return_bins=return_bins, lop=lop)
	def rbin(self, center=[0,0], bsize=None, brel=1.0, return_nhit=False, return_bins=False, rop=None): return rbin(self, center=center, bsize=bsize, brel=brel, return_nhit=return_nhit, return_bins=return_bins, rop=rop)
	def area(self): return area(self.shape, self.wcs)
	def pixsize(self): return pixsize(self.shape, self.wcs)
	def pixshape(self, signed=False): return pixshape(self.shape, self.wcs, signed=signed)
	def pixsizemap(self, separable="auto", broadcastable=False): return pixsizemap(self.shape, self.wcs, separable=separable, broadcastable=broadcastable)
	def pixshapemap(self, separable="auto", signed=False): return pixshapemap(self.shape, self.wcs, separable=separable, signed=signed)
	def lpixsize(self, signed=False, method="auto"): return lpixsize(self.shape, self.wcs, signed=signed, method=method)
	def lpixshape(self, signed=False, method="auto"): return lpixshape(self.shape, self.wcs, signed=signed, method=method)
	def extent(self, method="auto", signed=False): return extent(self.shape, self.wcs, method=method, signed=signed)
	@property
	def preflat(self):
		"""Returns a view of the map with the non-pixel dimensions flattened."""
		return self.reshape(-1, self.shape[-2], self.shape[-1])
	@property
	def npix(self): return np.prod(self.shape[-2:])
	@property
	def geometry(self): return self.shape, self.wcs
	def resample(self, oshape, off=(0,0), method="fft", border="wrap", corner=True, order=3): return resample(self, oshape, off=off, method=method, border=border, corner=corner, order=order)
	def project(self, shape, wcs, mode="spline", order=3, border="constant", cval=0, safe=True): return project(self, shape, wcs, mode=mode, order=order, border=border, cval=cval, safe=safe)
	def extract(self, shape, wcs, omap=None, wrap="auto", op=lambda a,b:b, cval=0, iwcs=None, reverse=False): return extract(self, shape, wcs, omap=omap, wrap=wrap, op=op, cval=cval, iwcs=iwcs, reverse=reverse)
	def extract_pixbox(self, pixbox, omap=None, wrap="auto", op=lambda a,b:b, cval=0, iwcs=None, reverse=False): return extract_pixbox(self, pixbox, omap=omap, wrap=wrap, op=op, cval=cval, iwcs=iwcs, reverse=reverse)
	def insert(self, imap, wrap="auto", op=lambda a,b:b, cval=0, iwcs=None): return insert(self, imap, wrap=wrap, op=op, cval=cval, iwcs=iwcs)
	def insert_at(self, pix, imap, wrap="auto", op=lambda a,b:b, cval=0, iwcs=None): return insert_at(self, pix, imap, wrap=wrap, op=op, cval=cval, iwcs=iwcs)
	def at(self, pos, mode="spline", order=3, border="constant", cval=0.0, unit="coord", safe=True, ip=None): return at(self, pos, mode=mode, order=order, border=border, cval=0, unit=unit, safe=safe, ip=ip)
	def argmax(self, unit="coord"): return argmax(self, unit=unit)
	def autocrop(self, method="plain", value="auto", margin=0, factors=None, return_info=False): return autocrop(self, method, value, margin, factors, return_info)
	def apod(self, width, profile="cos", fill="zero"): return apod(self, width, profile=profile, fill=fill)
	def stamps(self, pos, shape, aslist=False): return stamps(self, pos, shape, aslist=aslist)
	def distance_from(self, points, omap=None, odomains=None, domains=False, method="cellgrid", rmax=None, step=1024): return distance_from(self.shape, self.wcs, points, omap=omap, odomains=odomains, domains=domains, method=method, rmax=rmax, step=step)
	def distance_transform(self, omap=None, rmax=None, method="cellgrid"): return distance_transform(self, omap=omap, rmax=rmax, method=method)
	def labeled_distance_transform(self, omap=None, odomains=None, rmax=None, method="cellgrid"): return labeled_distance_transform(self, omap=omap, odomains=odomains, rmax=rmax, method=method)
	@property
	def plain(self): return ndmap(self, wcsutils.WCS(naxis=2))
	def padslice(self, box, default=np.nan): return padslice(self, box, default=default)
	def center(self): return center(self.shape,self.wcs)
	def downgrade(self, factor, op=np.mean, ref=None, off=None): return downgrade(self, factor, op=op, ref=ref, off=off)
	def upgrade(self, factor,  off=None, oshape=None, inclusive=False): return upgrade(self, factor, off=off, oshape=oshape, inclusive=inclusive)
	def fillbad(self, val=0, inplace=False): fillbad(self, val=val, inplace=inplace)
	def to_healpix(self, nside=0, order=3, omap=None, chunk=100000, destroy_input=False):
		return to_healpix(self, nside=nside, order=order, omap=omap, chunk=chunk, destroy_input=destroy_input)
	def to_flipper(self, omap=None, unpack=True): return to_flipper(self, omap=omap, unpack=unpack)
	def __getitem__(self, sel):
		# Split sel into normal and wcs parts.
		sel1, sel2 = utils.split_slice(sel, [self.ndim-2,2])
		# If any wcs-associated indices are None, then we don't know how to update the
		# wcs, and assume the user knows what it's doing
		if any([s is None for s in sel2]):
			return ndmap(np.ndarray.__getitem__(self, sel), self.wcs)
		if len(sel2) > 2:
			raise IndexError("too many indices")
		# If the wcs slice includes direct indexing, so that wcs
		# axes are lost, then degrade to a normal numpy array,
		# since this class assumes that the two last axes are
		# wcs axes.
		if any([type(s) is not slice for s in sel2]):
			return np.asarray(self)[sel]
		# Otherwise we will return a full ndmap, including a
		# (possibly) sliced wcs.
		_, wcs = slice_geometry(self.shape[-2:], self.wcs, sel2)
		return ndmap(np.ndarray.__getitem__(self, sel), wcs)
	def __getslice__(self, a, b=None, c=None): return self[slice(a,b,c)]
	def submap(self, box, mode=None, wrap="auto", recenter=False):
		"""Extract the part of the map inside the given coordinate box
		box : array_like
			The [[fromy,fromx],[toy,tox]] coordinate box to select.
			The resulting map will have bottom-left and top-right corners
			as close as possible to this, but will differ slightly due to
			the finite pixel size.
		mode : str
			How to handle partially selected pixels:
			 "round": round bounds using standard rules
			 "floor": both upper and lower bounds will be rounded down
			 "ceil":  both upper and lower bounds will be rounded up
			 "inclusive": lower bounds are rounded down, and upper bounds up
			 "exclusive": lower bounds are rounded up, and upper bounds down"""
		return submap(self, box, mode=mode, wrap=wrap, recenter=recenter)
	def subinds(self, box, mode=None, cap=True):
		return subinds(self.shape, self.wcs, box=box, mode=mode, cap=cap)
	def write(self, fname, fmt=None):
		write_map(fname, self, fmt=fmt)

def submap(map, box, mode=None, wrap="auto", recenter=False, iwcs=None):
	"""Extract the part of the map inside the given coordinate box
	box : array_like
		The [[fromy,fromx],[toy,tox]] coordinate box to select.
		The resulting map will have corners as close
		as possible to this, but will differ slightly due to
		the finite pixel size.
	mode : str
		How to handle partially selected pixels:
		 "round": round bounds using standard rules
		 "floor": both upper and lower bounds will be rounded down
		 "ceil":  both upper and lower bounds will be rounded up
		 "inclusive": lower bounds are rounded down, and upper bounds up
		 "exclusive": lower bounds are rounded up, and upper bounds down
		The iwcs argument allows the wcs to be overriden. This is usually
		not necessary."""
	if iwcs is None: iwcs = map.wcs
	ibox   = subinds(map.shape, iwcs, box, mode=mode, cap=False)
	def helper(b):
		if b[2] >= 0: return False, slice(b[0],b[1],b[2])
		else:         return True,  slice(b[1]-b[2],b[0]-b[2],-b[2])
	yflip, yslice = helper(ibox[:,0])
	xflip, xslice = helper(ibox[:,1])
	oshape, owcs = slice_geometry(map.shape, iwcs, (yslice, xslice), nowrap=True)
	oshape, owcs = recenter_geo(oshape, owcs, mode=recenter)
	omap = extract(map, oshape, owcs, wrap=wrap, iwcs=iwcs)
	# Unflip if neccessary
	if yflip: omap = omap[...,::-1,:]
	if xflip: omap = omap[...,:,::-1]
	return omap

def subgeo(shape, wcs, box=None, pixbox=None, mode=None, wrap="auto", noflip=False, recenter=False):
	"""Extract the part of the geometry inside the coordinate box
	box : array_like
		The [[fromy,fromx],[toy,tox]] coordinate box to select.
		The resulting map will have corners as close
		as possible to this, but will differ slightly due to
		the finite pixel size.
	mode : str
		How to handle partially selected pixels:
		 "round": round bounds using standard rules
		 "floor": both upper and lower bounds will be rounded down
		 "ceil":  both upper and lower bounds will be rounded up
		 "inclusive": lower bounds are rounded down, and upper bounds up
		 "exclusive": lower bounds are rounded up, and upper bounds down
	"""
	if pixbox is not None: ibox = pixbox
	else: ibox = subinds(shape, wcs, box, mode=mode, noflip=noflip, cap=False)
	ogeo = slice_geometry(shape, wcs, (slice(*ibox[:,0]),slice(*ibox[:,1])), nowrap=True)
	ogeo = recenter_geo(*ogeo, mode=recenter)
	return ogeo

def subinds(shape, wcs, box, mode=None, cap=True, noflip=False, epsilon=1e-4):
	"""Helper function for submap. Translates the coordinate box provided
	into a pixel units.

	When box is translated into pixels, the result will in general have
	fractional pixels, which need to be rounded before we can do any slicing.
	To get as robust results as possible, we want
	 1. two boxes that touch should results in iboxses that also touch.
	    This means that upper and lower bounds must be handled consistently.
	    inclusive and exclusive modes break this, and should be used with caution.
	 2. tiny floating point errors should not usually be able to cause
	    the ibox to change. Most boxes will have some simple fraction of
	    a whole degree, and most have pixels with centers or pixel edges
	    at a simple fraction of a whole degree. mode="floor" or "ceil"
	    break when pixel centers are at whole values. mode="round"
	    breaks when pixel edges are at whole values. But since small
	    (but not float-precision-size) offsets from these cases are unlikely,
	    we can define safe rounding by adding an epsilon to the values
	    before rounding. As long as this epsilon is use consistently,
	    box overlap still works.
	With epsilon in place, modes "round", "floor" and "ceil" are all safe.
	We make "round" the default.
	"""
	if mode is None: mode = "round"
	box = np.asarray(box)
	# Translate the box to pixels
	bpix = skybox2pixbox(shape, wcs, box, include_direction=True)
	bpix[:2] += epsilon
	if noflip:
		for b in bpix.T:
			if b[2] < 0: b[:] = [b[1],b[0],-b[2]]
	if   mode == "round": bpix = np.round(bpix)
	elif mode == "floor": bpix = np.floor(bpix)
	elif mode == "ceil":  bpix = np.ceil(bpix)
	elif mode == "inclusive": bpix = [np.floor(bpix[0]),np.ceil (bpix[1]), bpix[2]]
	elif mode == "exclusive": bpix = [np.ceil (bpix[0]),np.floor(bpix[1]), bpix[2]]
	else: raise ValueError("Unrecognized mode '%s' in subinds" % str(mode))
	bpix = np.array(bpix, int)
	# A pixel goes from [i1-0.5:i2+0.5] with round(+eps) this becomes [i1:i2+1]
	# We therefore don't need to add 1 to get a proper slice
	if cap:
		# Make sure we stay inside our map bounds
		for b, n in zip(bpix.T,shape[-2:]):
			if b[2] > 0: b[:2] = [max(b[0],  0),min(b[1], n)]
			else:        b[:2] = [min(b[0],n-1),max(b[1],-1)]
	return bpix

def slice_geometry(shape, wcs, sel, nowrap=False):
	"""Slice a geometry specified by shape and wcs according to the
	slice sel. Returns a tuple of the output shape and the correponding
	wcs."""
	wcs = wcs.deepcopy()
	pre, shape = shape[:-2], shape[-2:]
	oshape = np.array(shape)
	# The wcs object has the indices in reverse order
	for i,s in enumerate(sel[-2:]):
		s = utils.expand_slice(s, shape[i], nowrap=nowrap)
		j = -1-i
		start = s.start if s.step > 0 else s.start + 1
		wcs.wcs.crpix[j] -= start+0.5
		wcs.wcs.crpix[j] /= s.step
		wcs.wcs.cdelt[j] *= s.step
		wcs.wcs.crpix[j] += 0.5
		oshape[i] = (s.stop-s.start+s.step-np.sign(s.step))//s.step
	# Convert this is a bit cumbersome, but ensures we get a tuple of
	# plain python ints instead of numpy.int64s
	oshape = tuple([int(a) for a in oshape])
	return tuple(pre)+oshape, wcs

def scale_geometry(shape, wcs, scale):
	"""Scale the geometry so that the number of pixels is scaled 
	by the factor `scale`.
	"""
	scale  = np.zeros(2)+scale
	oshape = tuple(shape[:-2])+tuple(utils.nint(shape[-2:]*scale))
	owcs   = wcsutils.scale(wcs, scale, rowmajor=True)
	return oshape, owcs

def get_unit(wcs):
	return utils.degree

def npix(shape): return shape[-2]*shape[-1]

class Geometry:
	def __init__(self, shape, wcs=None):
		try: self.shape, self.wcs = tuple(shape.shape), shape.wcs
		except AttributeError: self.shape, self.wcs = tuple(shape), wcs
		assert wcs is not None, "Geometry __init__ needs either a Geometry object or a shape, wcs pair"
	@property
	def npix(self): return self.shape[-2]*self.shape[-1]
	# Make it behave a bit like a tuple, so we can use it interchangably with a shape, wcs pair
	# for compatibility
	def __len__(self): return 2
	def __iter__(self):
		yield self.shape
		yield self.wcs
	def __getitem__(self, sel):
		if not isinstance(sel,tuple): sel = (sel,)
		shape, wcs = slice_geometry(self.shape, self.wcs, sel)
		return Geometry(shape, wcs)
	def __repr__(self):
		return "Geometry(" + str(self.shape) + ","+str(self.wcs)+")"
	@property
	def nopre(self): return Geometry(self.shape[-2:], self.wcs)
	def with_pre(self, pre): return Geometry(tuple(pre) + self.shape[-2:], self.wcs)
	def submap(self, box=None, pixbox=None, mode=None, wrap="auto", noflip=False, recenter=False):
		return Geometry(*subgeo(*self, box=box, pixbox=pixbox, mode=mode, wrap=wrap, noflip=noflip, recenter=recenter))
	def scale(self, scale):
		shape, wcs = scale_geometry(self.shape, self.wcs, scale)
		return Geometry(shape, wcs)
	def downgrade(self, factor, op=np.mean):
		shape, wcs = downgrade_geometry(self.shape, self.wcs, factor, op=op)
		return Geometry(shape, wcs)
	def copy(self):
		return Geometry(tuple(self.shape), self.wcs.deepcopy())
	def sky2pix(self, coords, safe=True, corner=False): return sky2pix(self.shape, self.wcs, coords, safe, corner)
	def pix2sky(self, pix,    safe=True, corner=False): return pix2sky(self.shape, self.wcs, pix,    safe, corner)
	def l2pix(self, ls):  return l2pix(self.shape, self.wcs, ls)
	def pix2l(self, pix): return pix2l(self.shape, self.wcs, pix)

def corners(shape, wcs, npoint=10, corner=True):
	"""Return the coordinates of the bottom left and top right corners of the
	geometry given by shape, wcs.

	If corner==True it is similar to
	enmap.pix2sky([[-0.5,shape[-2]-0.5],[-0.5,shape[-1]-0.5]]). That is, it
	return sthe coordinate of the bottom left corner of the bottom left pixel and
	the top right corner of the top right pixel. If corner==False, then it
	instead returns the corresponding pixel centers.

	It differs from the simple pix2sky calls above by handling 2*pi wrapping
	ambiguities differently. enmap.corners ensures that the coordinates returned
	are on the same side of the wrapping cut so that the coordinates of the
	two corners can be compared without worrying about wrapping. It does this
	by evaluating a set of intermediate points between the corners and counting
	and undoing any sudden jumps in coordinates it finds. This is controlled by
	the npoint option. The default of 10 should be more than enough.

	Returns [{bottom left,top right},{dec,ra}] in radians
	(or equivalent for other coordinate systems).
	e.g. an array of the form [[dec_min, ra_min ], [dec_max, ra_max]]."""
	# Because of wcs's wrapping, we need to evaluate several
	# extra pixels to make our unwinding unambiguous.
	# Could reduce code duplication a bit here, but I think it's clearer
	# when written like this
	if corner:
		pix = np.array([
			np.linspace(-0.5,shape[-2]-0.5,num=npoint,endpoint=True),
			np.linspace(-0.5,shape[-1]-0.5,num=npoint,endpoint=True)])
	else:
		pix = np.array([
			np.linspace(0,shape[-2]-1,num=npoint,endpoint=True),
			np.linspace(0,shape[-1]-1,num=npoint,endpoint=True)])
	coords = wcsutils.nobcheck(wcs).wcs_pix2world(pix[1],pix[0],0)[::-1]
	if wcsutils.is_plain(wcs):
		return np.array(coords).T[[0,-1]]*get_unit(wcs)
	else:
		return utils.unwind(np.array(coords)*get_unit(wcs),refmode="middle").T[[0,-1]]
def box(shape, wcs, npoint=10, corner=True):
	"""Alias for corners."""
	return corners(shape, wcs, npoint=npoint, corner=corner)

def enmap(arr, wcs=None, dtype=None, copy=True):
	"""Construct an ndmap from data.

	Parameters
	----------
	arr : array_like
		The data to initialize the map with.
		Must be at least two-dimensional.
	wcs : WCS object
	dtype : data-type, optional
		The data type of the map.
		Default: Same as arr.
	copy : boolean
		If true, arr is copied. Otherwise, a referance is kept."""
	def has_wcs(m):
		try:
			m.wcs
			return True
		except AttributeError:
			return False
	if wcs is None:
		if has_wcs(arr):
			wcs = arr.wcs
		elif isinstance(arr, list) and len(arr) > 0 and has_wcs(arr[0]):
			wcs = arr[0].wcs
		else:
			wcs = wcsutils.WCS(naxis=2)
	if copy:
		arr = np.asanyarray(arr, dtype=dtype).copy()
	return ndmap(arr, wcs)

def empty(shape, wcs=None, dtype=None):
	"""
	Return an enmap with entries uninitialized (like numpy.empty).
	"""
	return enmap(np.empty(shape, dtype=dtype), wcs, copy=False)

def zeros(shape, wcs=None, dtype=None):
	"""
	Return an enmap with entries initialized to zero (like
	numpy.zeros).
	"""
	return enmap(np.zeros(shape, dtype=dtype), wcs, copy=False)

def ones(shape, wcs=None, dtype=None):
	"""
	Return an enmap with entries initialized to one (like numpy.ones).
	"""
	return enmap(np.ones(shape, dtype=dtype), wcs, copy=False)

def full(shape, wcs, val, dtype=None):
	"""
	Return an enmap with entries initialized to val (like numpy.full).
	"""
	return enmap(np.full(shape, val, dtype=dtype), wcs, copy=False)

def posmap(shape, wcs, safe=True, corner=False, separable="auto", dtype=np.float64, bsize=1e6, bcheck=False):
	"""Return an enmap where each entry is the coordinate of that entry,
	such that posmap(shape,wcs)[{0,1},j,k] is the {y,x}-coordinate of
	pixel (j,k) in the map. Results are returned in radians, and
	if safe is true (default), then sharp coordinate edges will be
	avoided. separable controls whether a fast calculation that assumes that
	ra is only a function of x and dec is only a function of y is used.
	The default is "auto", which determines this based on the wcs, but
	True or False can also be passed to control this manually.

	For even greater speed, and to save memory, consider using posaxes directly
	for cases where you know that the wcs will be separable. For separable cases,
	separable=True is typically 15-20x faster than separable=False, while posaxes
	is 1000x faster.
	"""
	res = zeros((2,)+tuple(shape[-2:]), wcs, dtype)
	if separable == "auto": separable = wcsutils.is_separable(wcs)
	if separable:
		# If posmap could return a (dec,ra) tuple instead of an ndmap,
		# we could have returned np.broadcast_arrays(dec, ra) instead.
		# That would have been as fast and memory-saving as broadcast-arrays.
		dec, ra = posaxes(shape, wcs, safe=safe, corner=corner, bcheck=bcheck)
		res[0] = dec[:,None]
		res[1] = ra[None,:]
	else:
		rowstep = int((bsize+shape[-1]-1)//shape[-1])
		for i1 in range(0, shape[-2], rowstep):
			i2  = min(i1+rowstep, shape[-2])
			pix = np.mgrid[i1:i2,:shape[-1]]
			res[:,i1:i2,:] = pix2sky(shape, wcs, pix, safe, corner, bcheck=bcheck)
	return res

def posmap_old(shape, wcs, safe=True, corner=False):
		pix    = np.mgrid[:shape[-2],:shape[-1]]
		return ndmap(pix2sky(shape, wcs, pix, safe, corner), wcs)

def posaxes(shape, wcs, safe=True, corner=False, dtype=np.float64, bcheck=False):
	y = np.arange(shape[-2])
	x = np.arange(shape[-1])
	dec = pix2sky(shape, wcs, np.array([y,y*0]), safe=safe, corner=corner, bcheck=bcheck)[0].astype(dtype, copy=False)
	ra  = pix2sky(shape, wcs, np.array([x*0,x]), safe=safe, corner=corner, bcheck=bcheck)[1].astype(dtype, copy=False)
	return dec, ra

def pixmap(shape, wcs=None):
	"""Return an enmap where each entry is the pixel coordinate of that entry."""
	res = np.mgrid[:shape[-2],:shape[-1]]
	return res if wcs is None else ndmap(res,wcs)

def pix2sky(shape, wcs, pix, safe=True, corner=False, bcheck=False):
	"""Given an array of pixel coordinates [{y,x},...],
	return sky coordinates in the same ordering."""
	pix = np.asarray(pix).astype(float)
	if corner: pix -= 0.5
	pflat = pix.reshape(pix.shape[0], -1)
	if not bcheck: wcs = wcsutils.nobcheck(wcs)
	coords = np.asarray(wcs.wcs_pix2world(*(tuple(pflat)[::-1]+(0,)))[::-1])*get_unit(wcs)
	coords = coords.reshape(pix.shape)
	if safe and not wcsutils.is_plain(wcs):
		coords[1] = utils.unwind(coords[1], refmode="middle")
	return coords

def sky2pix(shape, wcs, coords, safe=True, corner=False, bcheck=False):
	"""Given an array of coordinates [{dec,ra},...], return
	pixel coordinates with the same ordering. The corner argument
	specifies whether pixel coordinates start at pixel corners
	or pixel centers. This represents a shift of half a pixel.
	If corner is False, then the integer pixel closest to a position
	is round(sky2pix(...)). Otherwise, it is floor(sky2pix(...))."""
	coords = np.asarray(coords)/get_unit(wcs)
	cflat  = coords.reshape(coords.shape[0], -1)
	# Quantities with a w prefix are in wcs ordering (ra,dec)
	if not bcheck: wcs = wcsutils.nobcheck(wcs)
	wpix = np.asarray(wcs.wcs_world2pix(*tuple(cflat)[::-1]+(0,)))
	if corner: wpix += 0.5
	if safe and not wcsutils.is_plain(wcs):
		wshape = shape[-2:][::-1]
		# Put the angle cut as far away from the map as possible.
		# We do this by putting the reference point in the middle
		# of the map.
		wrefpix = np.array(wshape)/2.
		if corner: wrefpix += 0.5
		for i in range(len(wpix)):
			wn = np.abs(360./wcs.wcs.cdelt[i])
			if safe == 1:
				wpix[i] = utils.rewind(wpix[i], wrefpix[i], wn)
			else:
				wpix[i] = utils.unwind(wpix[i], period=wn, ref=wrefpix[i])
	return wpix[::-1].reshape(coords.shape)

def pix2l(shape, wcs, pix):
	"""Given an array of fourier-pixel coordinates [{y,x},...], returns
	the 2d fourier coordinates [{ly,lx},...]."""
	pix    = np.asanyarray(pix)
	pshape = pixshape(shape, wcs, signed=True)
	return enfft.ind2freq(np.array(shape[-2:]).T, pix.T, pshape.T/(2*np.pi)).T

def l2pix(shape, wcs, ls):
	"""Given an array of fourier-pixel coordinates [{y,x},...], returns
	the 2d fourier coordinates [{ly,lx},...]."""
	ls    = np.asanyarray(ls)
	pshape = pixshape(shape, wcs, signed=True)
	return enfft.freq2ind(np.array(shape[-2:]).T, ls.T, pshape.T/(2*np.pi)).T

def skybox2pixbox(shape, wcs, skybox, npoint=10, corner=False, include_direction=False):
	"""Given a coordinate box [{from,to},{dec,ra}], compute a
	corresponding pixel box [{from,to},{y,x}]. We avoid
	wrapping issues by evaluating a number of subpoints."""
	coords = np.array([
		np.linspace(skybox[0,0],skybox[1,0],num=npoint,endpoint=True),
		np.linspace(skybox[0,1],skybox[1,1],num=npoint,endpoint=True)])
	pix = sky2pix(shape, wcs, coords, corner=corner, safe=2)
	dir = np.sign(pix[:,1]-pix[:,0])
	res = pix[:,[0,-1]].T
	if include_direction: res = np.concatenate([res,dir[None]],0)
	return res

def pixbox2skybox(shape, wcs, pixbox):
	return pix2sky(shape, wcs, np.asanyarray(pixbox).T).T

def contains(shape, wcs, pos, unit="coord"):
	"""For the points with coordinates pos[{dec,ra},...] return whether
	each is inside the geometry given by shape, wcs"""
	if unit == "coord": pix = sky2pix(shape, wcs, pos)
	else:               pix = pos
	return np.all((pix>=0)&(pix.T<shape[-2:]).T,0)

def project(map, shape, wcs, mode="spline", order=3, border="constant",
		cval=0.0, force=False, safe=True, bsize=1000, context=50, ip=None):
	"""Project map to a new geometry.

	This function is not suited for going down in resolution, because
	only interpolation is done, not averaging. This means that if
	the output geometry has lower resolution than the input, then
	information will be lost because noise will not average down the
	way it optimally would.

	* map: enmap.ndmap of shape [...,ny,nx]
	* shape, wcs: The geometry to project to
	* mode: The interpolation mode. Same meaning as in utils.interpol.
	  Valid values are "nearest", "linear", "cubic", "spline" and "fourier".
	  "nearest" and "linear" are local interpolations, where one does
	  not need to worry about edge effects and ringing. "cubic" and
	  especially "fourier" are sensitive to the boundary conditions,
	  and maps may need to be apodized first.  Only "fourier"
	  interpolation preserves map power on all scales. The other
	  types lose a bit of power at high multipoles.
	  fourier > cubic > linear > nearest for high-l fidelity.
	  "spline" is a generalization of "nearest", "linear" and "cubic",
	  depending on the "order" argument: 0, 1 and 3.
	* order: Controls the "spline" mode. See above.
	* border: The boundary condition to assume for spline interpolation.
	  Ignored for Fourier-interpolation, which always assumes periodic
	  boundary conditions. Defaults to "constant", where areas outside
	  the map are assumed to have the constant value "cval".
	* cval: See "border".
	* force: Force interpolation, even when the input and output pixels
	  are directly compatible, so no interpolation is necessary. Normally
	  the faster enmap.extract is used in this case.
	* safe: If True (default) make extra effort to resolve 2pi sky
	  wrapping degeneracies in the coordinate conversion.
	* bsize: The interpolation is done in blocks in the y axis to save
	  memory. This argument controls how many rows are processed at once.
	* context: How much to pad each y block by. Used to avoid ringing due
	  to discontinuities at block boundaries. Defaults to 50.
	* ip: An interpolator object as returned by utils.interpolator(). If
	  provided, this interpolator is used directly, and the interpolation
	  arguments (mode, order, border, cval) are ignored. If the
	  interpolator does not count as "prefiltered" (meaning that each use of
	  the interpolator could incurr a potentially large cost regardless of
	  how few points are interpolated), then the whole map is processed in
	  one go, ignoring bsize"""
	# Skip expensive operation if map is compatible
	if not force:
		if wcsutils.equal(map.wcs, wcs) and tuple(shape[-2:]) == tuple(shape[-2:]):
			return map.copy()
		elif wcsutils.is_compatible(map.wcs, wcs) and border == "constant":
			return extract(map, shape, wcs, cval=cval)
	omap = zeros(map.shape[:-2]+shape[-2:], wcs, map.dtype)
	# Save memory by looping over rows. This won't work for non-"prefiltered" interpolators
	if ip and not ip.prefiltered: bsize=100000000
	# Avoid unneccessary padding for local cases
	if   ip or (mode == "spline" and order == 0): context = 0
	elif        mode == "spline" and order == 1 : context = 1
	elif        mode == "fourier": context = 32
	# It would have been nice to be able to use padtiles here, but
	# the input and output tilings are very different
	for i1 in range(0, shape[-2], bsize):
		i2     = min(i1+bsize, shape[-2])
		somap  = omap[...,i1:i2,:]
		pix    = map.sky2pix(somap.posmap(), safe=safe)
		if ip:
			# Can't subdivide interpolator
			band = map
		else:
			y1     = np.min(pix[0]).astype(int)-context
			y2     = np.max(pix[0]).astype(int)+context+1
			pix[0]-= y1
			band   = map.extract_pixbox([[y1,0],[y2,map.shape[-1]]])
			# Apodize if necessary
			if context > 1:
				band = apod(band, width=(context,0), fill="zero")
		# And do the interpolation
		somap[:] = utils.interpol(band, pix, mode=mode, order=order, border=border, cval=cval, ip=ip)
	return omap

def pixbox_of(iwcs,oshape,owcs):
	"""Obtain the pixbox which when extracted from a map with WCS=iwcs
	returns a map that has geometry oshape,owcs.
	"""
	# First check that our wcs is compatible
	assert wcsutils.is_compatible(iwcs, owcs), "Incompatible wcs in enmap.extract: %s vs. %s" % (str(iwcs), str(owcs))
	# Find the pixel bounding box of the output in terms of the input.
	# This is simple because our wcses are compatible, so they
	# can only differ by a simple pixel offset. Here pixoff is
	# pos_input - pos_output. This is equivalent to the coordinates of
	pixoff = utils.nint((iwcs.wcs.crpix-owcs.wcs.crpix) - (iwcs.wcs.crval-owcs.wcs.crval)/iwcs.wcs.cdelt)[::-1]
	pixbox = np.array([pixoff,pixoff+np.array(oshape[-2:])])
	return pixbox

def extract(map, shape, wcs, omap=None, wrap="auto", op=lambda a,b:b, cval=0, iwcs=None, reverse=False):
	"""Like project, but only works for pixel-compatible wcs. Much
	faster because it simply copies over pixels.

	Can be used in co-adding by specifying an output map and a combining
	operation. The deafult operation overwrites the output. Use
	np.ndarray.__iadd__ to get a copy-less += operation. Not that
	areas outside are not assumed to be zero if an omap is specified -
	instead those areas will simply not be operated on.

	The optional iwcs argument is there to support input maps that are
	numpy-like but can't be made into actual enmaps. The main example of
	this is a fits hdu object, which can be sliced like an array to avoid
	reading more into memory than necessary.
	"""
	if iwcs is None: iwcs = map.wcs
	pixbox = pixbox_of(iwcs,shape,wcs)
	extracted = extract_pixbox(map, pixbox, omap=omap, wrap=wrap, op=op, cval=cval, iwcs=iwcs, reverse = reverse)
	# There is a degeneracy between crval and crpix in the wcs, so the
	# extracted map's wcs might not be identical, but is equivalent.
	# We explicitly set the wcs to be identical.
	extracted.wcs = wcs
	return extracted

def extract_pixbox(map, pixbox, omap=None, wrap="auto", op=lambda a,b:b, cval=0, iwcs=None, reverse=False, recenter=False):
	"""This function extracts a rectangular area from an enmap based on the
	given pixbox[{from,to,[stride]},{y,x}]. The difference between this function
	and plain slicing of the enmap is that this one supports wrapping around the
	sky. This is necessary to make things like fast thumbnail or tile extraction
	at the edge of a (horizontally) fullsky map work."""
	if iwcs is None: iwcs = map.wcs
	pixbox = np.asarray(pixbox)
	if omap is None:
		oshape, owcs = slice_geometry(map.shape, iwcs, (slice(*pixbox[:,-2]),slice(*pixbox[:,-1])), nowrap=True)
		omap = full(map.shape[:-2]+tuple(oshape[-2:]), owcs, cval, map.dtype)
	nphi = utils.nint(360/np.abs(iwcs.wcs.cdelt[0]))
	# If our map is wider than the wrapping length, assume we're a lower-spin field
	nphi *= (nphi+map.shape[-1]-1)//nphi
	if utils.streq(wrap, "auto"):
		wrap = [0,0] if wcsutils.is_plain(iwcs) else [0,nphi]
	else: wrap = np.zeros(2,int)+wrap
	for ibox, obox in utils.sbox_wrap(pixbox.T, wrap=wrap, cap=map.shape[-2:]):
		islice = utils.sbox2slice(ibox)
		oslice = utils.sbox2slice(obox)
		if reverse: map [islice] = op(map[islice], omap[oslice])
		else:       omap[oslice] = op(omap[oslice], map[islice])
	# Optionally recenter cylindrical geometries so the reference point is
<<<<<<< HEAD
	# in-bounds in RA
	if recenter:
=======
	# in-bounds in RA, but only do it if we're not in reverse mode,
	# since we shouldn't be writing to omap then
	if not reverse:
>>>>>>> f5f0e905
		omap.wcs = recenter_geo(omap.shape, omap.wcs, mode=recenter)[1]
	return omap

def insert(omap, imap, wrap="auto", op=lambda a,b:b, cval=0, iwcs=None):
	"""Insert imap into omap based on their world coordinate systems, which
	must be compatible. Essentially the reverse of extract."""
	extract(omap, imap.shape, imap.wcs, imap, wrap="auto", op=op, cval=0, iwcs=None, reverse=True)
	return omap

def insert_at(omap, pix, imap, wrap="auto", op=lambda a,b:b, cval=0, iwcs=None):
	"""Insert imap into omap at the position given by pix. If pix is [y,x], then
	[0:ny,0:nx] in imap will be copied into [y:y+ny,x:x+nx] in omap. If pix is
	[{from,to,[stride]},{y,x}], then this specifies the omap pixbox into which to
	copy imap. Wrapping is handled the same way as in extract."""
	pixbox = np.array(pix)
	if pixbox.ndim == 1: pixbox = np.array([pixbox,pixbox+imap.shape[-2:]])
	extract_pixbox(omap, pixbox, imap, wrap=wrap, op=op, cval=cval, iwcs=iwcs, reverse=True)
	return omap

def map_union(map1, map2):
	"""Given two maps with compatible wcs but possibly covering different
	parts of the sky, return a new map that contains all pixels of both maps.
	If the input maps overlap, then those pixels will have the sum of the two maps"""
	oshape, owcs = union_geometry([map1.geometry, map2.geometry])
	omap = zeros(map1.shape[:-2]+oshape[-2:], owcs, map1.dtype)
	omap.insert(map1)
	omap.insert(map2, op=lambda a,b:a+b)
	return omap

def overlap(shape, wcs, shape2_or_pixbox, wcs2=None, wrap="auto"):
	"""Compute the overlap between the given geometry (shape, wcs) and another *compatible*
	geometry. This can be either another shape, wcs pair or a pixbox[{from,to},{y,x}].
	Returns the geometry of the overlapping region."""
	# Is it a shape or a pixbox
	tmp = np.asarray(shape2_or_pixbox)
	if   tmp.ndim == 1: pixbox = pixbox_of(wcs, shape2_or_pixbox, wcs2)
	elif tmp.ndim == 2: pixbox = shape2_or_pixbox
	else: raise ValueError("3rd argument of overlap should be an enmap, a shape tuple or a pixbox")
	# Handle wrapping
	nphi = utils.nint(360/np.abs(wcs.wcs.cdelt[0]))
	# If our map is wider than the wrapping length, assume we're a lower-spin field
	nphi *= (nphi+shape[-1]-1)//nphi
	if utils.streq(wrap, "auto"):
		wrap = [0,0] if wcsutils.is_plain(wcs) else [0,nphi]
	# Looks like the sbox stuff in utils doesn't do this, so do it ourself.
	for i in range(2):
		# If pixbox goes below 0, truncate it unless it goes negative
		# enough to reach our wrapped end.
		if pixbox[0,i] < 0 and (not wrap[i] or pixbox[0,i]+wrap[i] >= shape[-2+i]):
			pixbox[0,i] = 0
		# Similarly, if it goes above our end, truncate it unless it
		# goes far enough to reach our wrapped beginning
		if pixbox[1,i] > shape[-2+i] and (not wrap[i] or pixbox[1,i]-wrap[i] <= 0):
			pixbox[1,i] = shape[-2+i]
	# This will ensure that we get a zero shape instead of a negative one if
	# there is no overlap
	pixbox[1] = np.maximum(pixbox[1],pixbox[0])
	# Good, we now have the capped, wrapped pixbox
	oshape = tuple(pixbox[1]-pixbox[0])
	owcs   = wcs.deepcopy()
	owcs.wcs.crpix -= pixbox[0,1::-1]
	return oshape, owcs

def neighborhood_pixboxes(shape, wcs, poss, r):
	"""Given a set of positions poss[npos,{dec,ra}] in radians and a distance r in radians,
	return pixboxes[npos][{from,to},{y,x}] corresponding to the regions within a
	distance of r from each entry in poss."""
	if wcsutils.is_plain(wcs):
		rpix = r/pixsize(shape, wcs)
		centers = sky2pix(poss.T).T
		return np.moveaxis([centers-rpix,center+rpix+1],0,1)
	poss, r = utils.broadcast_arrays(poss, r, npost=(1,0))
	res     = np.zeros(poss.shape[:-1]+(2,2))
	for I in utils.nditer(poss.shape[:-1]):
		pos, r_ = poss[I], r[I]
		# Find the coordinate box we need
		dec, ra = pos[:2]
		dec1, dec2 = max(dec-r_,-np.pi/2), min(dec+r_,np.pi/2)
		with utils.nowarn():
			scale = 1/min(np.cos(dec1), np.cos(dec2))
		dra        = min(r_*scale, np.pi)
		ra1, ra2   = ra-dra, ra+dra
		box        = np.array([[dec1,ra1],[dec2,ra2]])
		# And get the corresponding pixbox
		res[I]     = skybox2pixbox(shape, wcs, box)
	# Turn ranges into from-inclusive, to-exclusive integers.
	res = utils.nint(res)
	res = np.sort(res, -2)
	res[...,1,:] += 1
	return res

def at(map, pos, mode="spline", order=3, border="constant", cval=0.0, unit="coord", safe=True, ip=None):
	if unit != "pix": pos = sky2pix(map.shape, map.wcs, pos, safe=safe)
	return utils.interpol(map, pos, mode=mode, order=order, border=border, cval=cval, ip=ip)

def argmax(map, unit="coord"):
	"""Return the coordinates of the maximum value in the specified map.
	If map has multiple components, the maximum value for each is returned
	separately, with the last axis being the position. If unit is "pix",
	the position will be given in pixels. Otherwise it will be in physical
	coordinates."""
	return _arghelper(map, np.argmax, unit)
def argmin(map, unit="coord"):
	"""Return the coordinates of the minimum value in the specified map.
	See argmax for details."""
	return _arghelper(map, np.argmin, unit)
def _arghelper(map, func, unit):
	res = func(map.reshape(-1,map.npix),-1)
	res = np.array([np.unravel_index(r, map.shape[-2:]) for r in res])
	res = res.reshape(map.shape[:-2]+(2,))
	if unit == "coord": res = pix2sky(map.shape, map.wcs, res.T).T
	return res

def rand_map(shape, wcs, cov, scalar=False, seed=None, pixel_units=False, iau=False, spin=[0,2]):
	"""Generate a standard flat-sky pixel-space CMB map in TQU convention based on
	the provided power spectrum. If cov.ndim is 4, 2D power is assumed else 1D
	power is assumed. If pixel_units is True, the 2D power spectra is assumed
	to be in pixel units, not in steradians."""
	if seed is not None: np.random.seed(seed)
	kmap = rand_gauss_iso_harm(shape, wcs, cov, pixel_units)
	if scalar:
		return ifft(kmap,normalize=True).real
	else:
		return harm2map(kmap, iau=iau, spin=spin)

def rand_gauss(shape, wcs, dtype=None):
	"""Generate a map with random gaussian noise in pixel space."""
	return ndmap(np.random.standard_normal(shape), wcs).astype(dtype,copy=False)

def rand_gauss_harm(shape, wcs):
	"""Mostly equivalent to np.fft.fft2(np.random.standard_normal(shape)),
	but avoids the fft by generating the numbers directly in frequency
	domain. Does not enforce the symmetry requried for a real map. If box is
	passed, the result will be an enmap."""
	return ndmap(np.random.standard_normal(shape)+1j*np.random.standard_normal(shape),wcs)

def rand_gauss_iso_harm(shape, wcs, cov, pixel_units=False):
	"""Generates a random map with component covariance
	cov in harmonic space, where cov is a (comp,comp,l) array or a
	(comp,comp,Ny,Nx) array. Despite the name, the map doesn't need
	to be isotropic since 2D power spectra are allowed.

	If cov.ndim is 4, cov is assumed to be an array of 2D power spectra.
	else cov is assumed to be an array of 1D power spectra.
	If pixel_units is True, the 2D power spectra is assumed to be in pixel units,
	not in steradians."""
	if cov.ndim==4:
		if not(pixel_units): cov = cov * np.prod(shape[-2:])/area(shape,wcs )
		covsqrt = multi_pow(cov, 0.5)
	else:
		covsqrt = spec2flat(shape, wcs, massage_spectrum(cov, shape), 0.5, border="constant")
	data = map_mul(covsqrt, rand_gauss_harm(shape, wcs))
	return ndmap(data, wcs)

def massage_spectrum(cov, shape):
	"""given a spectrum cov[nl] or cov[n,n,nl] and a shape
	(stokes,ny,nx) or (ny,nx), return a new ocov that has
	a shape compatible with shape, padded with zeros if necessary.
	If shape is scalar (ny,nx), then ocov will be scalar (nl).
	If shape is (stokes,ny,nx), then ocov will be (stokes,stokes,nl)."""
	cov = np.asarray(cov)
	if cov.ndim == 1: cov = cov[None,None]
	if len(shape) == 2: return cov[0,0]
	ocov = np.zeros((shape[0],shape[0])+cov.shape[2:])
	nmin = min(cov.shape[0],ocov.shape[0])
	ocov[:nmin,:nmin] = cov[:nmin,:nmin]
	return ocov

def extent(shape, wcs, nsub=None, signed=False, method="auto"):
	"""Returns the area of a patch with the given shape
	and wcs, in steradians."""
	if method == "auto":
		if   wcsutils.is_plain(wcs):     method = "intermediate"
		elif wcsutils.is_separable(wcs): method = "cylindrical"
		else:                            method = "subgrid"
	if   method in ["inter","intermediate"]: return extent_intermediate(shape, wcs, signed=signed)
	elif method in ["cyl",  "cylindrical"]:  return extent_cyl(shape, wcs, signed=signed)
	elif method in ["sub", "subgrid"]:       return extent_subgrid(shape, wcs, nsub=nsub, signed=signed)
	else: raise ValueError("Unrecognized method '%s' in extent()" % method)

def extent_intermediate(shape, wcs, signed=False):
	"""Estimate the flat-sky extent of the map as the WCS
	intermediate coordinate extent. This is very simple, but
	is only appropriate for very flat coordinate systems"""
	res = wcs.wcs.cdelt[::-1]*shape[-2:]*get_unit(wcs)
	if not signed: res = np.abs(res)
	return res

# Approximations to physical box size and area are needed
# for transforming to l-space. We can do this by dividing
# our map into a set of rectangles and computing the
# coordinates of their corners. The rectangles are assumed
# to be small, so cos(dec) is constant across them, letting
# us rescale RA by cos(dec) inside each. We also assume each
# rectangle to be .. a rectangle (:D), so area is given by
# two side lengths.
# The total length in each direction could be computed by
# 1. Average of top and bottom length
# 2. Mean of all row lengths
# 3. Area-weighted mean of row lengths
# 4. Some sort of compromise that makes length*height = area.
# To construct the coarser system, slicing won't do, as it
# shaves off some of our area. Instead, we must modify
# cdelt to match our new pixels: cdelt /= nnew/nold
def extent_subgrid(shape, wcs, nsub=None, safe=True, signed=False):
	"""Returns an estimate of the "physical" extent of the
	patch given by shape and wcs as [height,width] in
	radians. That is, if the patch were on a sphere with
	radius 1 m, then this function returns approximately how many meters
	tall and wide the patch is. These are defined such that
	their product equals the physical area of the patch.
	Obs: Has trouble with areas near poles."""
	total_area = area(shape, wcs)
	if nsub is None: nsub = 17
	# Create a new wcs with (nsub,nsub) pixels
	wcs = wcs.deepcopy()
	step = (utils.asfarray(shape[-2:])/nsub)[::-1]
	wcs.wcs.crpix -= 0.5
	wcs.wcs.cdelt *= step
	wcs.wcs.crpix /= step
	wcs.wcs.crpix += 0.5
	# We need a representative cos(dec) for each pixel. Will use the center
	coss = np.cos(posmap([nsub,nsub], wcs, safe=False)[0])
	# Get the length of each row in the image. This will be the distance
	# from the middle of the left edge of the left-most pixel to the middle
	# of the right edge of the right-most pixel
	pixs  = np.mgrid[:nsub,:nsub+1].astype(float)
	pixs[1] -= 0.5
	decs, ras = pix2sky(nsub, wcs, pixs, safe=False)
	pix_lengths = (utils.rewind(decs[:,1:]-decs[:,:-1])**2 + (utils.rewind(ras[:,1:]-ras[:,:-1])*coss)**2)**0.5
	# Get the height of each col in the image
	pixs  = np.mgrid[:nsub+1,:nsub].astype(float)
	pixs[0] -= 0.5
	decs, ras = pix2sky(nsub, wcs, pixs, safe=False)
	pix_heights = (utils.rewind(decs[1:,:]-decs[:-1,:])**2 + (utils.rewind(ras[1:,:]-ras[:-1,:])*coss)**2)**0.5
	# The area is the sum of their product
	pix_areas  = pix_lengths*pix_heights
	# The extent should be a compromise between the different lengths and heights
	# that gives the right area.
	mean_length = np.mean(pix_lengths)*nsub
	mean_height = np.mean(pix_heights)*nsub
	# Then scale both to ensure we get the right area
	correction  = (total_area/(mean_length*mean_height))**0.5
	mean_length *= correction
	mean_height *= correction
	ext = np.array([mean_height, mean_length])
	if signed: ext *= np.sign(wcs.wcs.cdelt[::-1])
	return ext

def extent_cyl(shape, wcs, signed=False):
	"""Extent specialized for a cylindrical projection.
	Vertical: ny*cdelt[1]
	Horizontal: Each row is nx*cdelt[0]*cos(dec), but we
	want a single representative number, which will be
	some kind of average, and we're free to choose which. We choose
	the one that makes the product equal the true area.
	Area = nx*ny*cdelt[0]*cdelt[1]*mean(cos(dec)) = vertical*(nx*cdelt[0]*mean(cos)),
	so horizontal = nx*cdelt[0]*mean(cos)"""
	dec1, dec2 = pix2sky(shape, wcs, [[-0.5,shape[-2]-1+0.5],[0,0]], safe=False)[0]
	if dec1 <= dec2: ysign = 1
	else: dec1, dec2, ysign = dec2, dec1, -1
	dec1, dec2 = max(-np.pi/2, dec1), min(np.pi/2, dec2)
	mean_cos   = (np.sin(dec2)-np.sin(dec1))/(dec2-dec1)
	ext = np.array([(dec2-dec1)*ysign, shape[-1]*wcs.wcs.cdelt[0]*mean_cos*get_unit(wcs)])
	if not signed: ext = np.abs(ext)
	return ext

def area(shape, wcs, nsamp=1000, method="auto"):
	"""Returns the area of a patch with the given shape
	and wcs, in steradians."""
	if method == "auto":
		if   wcsutils.is_plain(wcs):     method = "intermediate"
		elif wcsutils.is_separable(wcs): method = "cylindrical"
		else:                            method = "contour"
	if   method in ["inter","intermediate"]: return area_intermediate(shape, wcs)
	elif method in ["cyl",  "cylindrical"]:  return area_cyl(shape, wcs)
	elif method in ["cont", "contour"]:      return area_contour(shape, wcs, nsamp=nsamp)
	else: raise ValueError("Unrecognized method '%s' in area()" % method)

def area_intermediate(shape, wcs):
	"""Get the area of a completely flat sky"""
	return np.abs(shape[-2]*shape[-1]*wcs.wcs.cdelt[0]*wcs.wcs.cdelt[1]*get_unit(wcs)**2)

def area_cyl(shape, wcs):
	"""Get the area of a cylindrical projection. Fast and exact."""
	dec1, dec2 = np.sort(pix2sky(shape, wcs, [[-0.5,shape[-2]-1+0.5],[0,0]], safe=False)[0])
	dec1, dec2 = max(-np.pi/2, dec1), min(np.pi/2, dec2)
	return (np.sin(dec2)-np.sin(dec1))*abs(wcs.wcs.cdelt[0])*shape[-1]*get_unit(wcs)

def area_contour(shape, wcs, nsamp=1000):
	"""Get the area of the map by doing a contour integral (1-sin(dec)) d(RA)
	over the closed path (dec(t), ra(t)) that bounds the valid region of
	the map, so it only works for projections where we can figure out this
	boundary. Using only d(RA) in the integral corresponds to doing a top-hat
	integral instead of something trapezoidal, but this method is fast enough
	that we can afford many points to compensate.
	The present implementation works for cases where the valid
	region of the map runs through the centers of the pixels on
	each edge or through the outer edge of those pixels (this
	detail can be different for each edge).  The former case is
	needed in the full-sky cylindrical projections that have
	pixels centered exactly on the poles.
	"""
	n2, n1 = shape[-2:]
	row_lims, col_lims = [], []
	# Ideally we want to integrate around the real outer edge
	# of our patch, which is displaced by half a pixel coordinate
	# from the pixel centers, but sometimes those coordinates are
	# not valid. The nobcheck should avoid that, but we still include
	# them to be safe. For the case where nobcheck avoids invalid values,
	# the clip() later cuts off the parts of the pixels that go outside
	# bounds. This differs from using the backup points by also handling
	# pixels that are offset from the poles by a non-half-integer amount.
	for dest_list, test_points in [
			(col_lims, [(  -0.5, 0.0), (   0.0, 0.0)]),
			(col_lims, [(n1-0.5, 0.0), (n1-1.0, 0.0)]),
			(row_lims, [(0.0,   -0.5), (0.0,    0.0)]),
			(row_lims, [(0.0, n2-0.5), (0.0, n2-1.0)]),
			]:
		for t in test_points:
			if not np.any(np.isnan(wcsutils.nobcheck(wcs).wcs_pix2world([t], 0))):
				dest_list.append(np.array(t, float))
				break
		else:
			raise ValueError("Could not identify map_boundary; last test point was %s" % t)
	# We want to draw a closed patch connecting the four corners
	# of the boundary.
	col_lims = [_c[0] for _c in col_lims]
	row_lims = [_r[1] for _r in row_lims]
	vertices = np.array([
			(col_lims[0], row_lims[0]),
			(col_lims[1], row_lims[0]),
			(col_lims[1], row_lims[1]),
			(col_lims[0], row_lims[1]),
			(col_lims[0], row_lims[0])])
	total   = 0
	tot_dra = 0
	for v0, v1 in zip(vertices[:-1], vertices[1:]):
		line_pix = np.linspace(0, 1, nsamp)[:,None] * (v1 - v0) + v0
		line = wcsutils.nobcheck(wcs).wcs_pix2world(line_pix, 0)
		# Stay within valid dec values. Used for pixels at the poles
		line[:,1] = np.clip(line[:,1], -90, 90)
		dec      = (line[1:,1] + line[:-1,1]) / 2  # average dec
		dra      = line[1:,0] - line[:-1,0]        # delta RA
		dra      = (dra+180) % 360 - 180          # safetyize branch crossing.
		total   += ((1-np.sin(dec*utils.degree)) * dra).sum()*utils.degree
	return abs(total)

def pixsize(shape, wcs):
	"""Returns the average pixel area, in steradians."""
	return area(shape, wcs)/np.prod(shape[-2:])

def pixshape(shape, wcs, signed=False):
	"""Returns the average pixel height and width, in radians."""
	return extent(shape, wcs, signed=signed)/shape[-2:]

def pixshapemap(shape, wcs, bsize=1000, separable="auto", signed=False, bcheck=False):
	"""Returns the physical width and heigh of each pixel in the map in radians.
	Heavy for big maps. Much faster approaches are possible for known pixelizations."""
	if wcsutils.is_plain(wcs):
		cdelt = wcs.wcs.cdelt
		pshape  = np.zeros([2])
		pshape[0] = wcs.wcs.cdelt[1]*get_unit(wcs)
		pshape[1] = wcs.wcs.cdelt[0]*get_unit(wcs)
		if not signed: pshape = np.abs(pshape)
		pshape  = np.broadcast_to(pshape[:,None,None], (2,)+shape[-2:])
		return ndmap(pshape, wcs)
	elif separable == True or (separable == "auto" and wcsutils.is_separable(wcs)):
		pshape = pixshapes_cyl(shape, wcs, signed=signed, bcheck=bcheck)
		pshape = np.broadcast_to(pshape[:,:,None], (2,)+shape[-2:])
		return ndmap(pshape, wcs)
	else:
		pshape = zeros((2,)+shape[-2:], wcs)
		# Loop over blocks in y to reduce memory usage
		for i1 in range(0, shape[-2], bsize):
			i2 = min(i1+bsize, shape[-2])
			pix  = np.mgrid[i1:i2+1,:shape[-1]+1]
			with utils.nowarn():
				y, x = pix2sky(shape, wcs, pix, safe=True, corner=True, bcheck=bcheck)
			del pix
			dy = y[1:,1:]-y[:-1,:-1]
			dx = x[1:,1:]-x[:-1,:-1]
			if not signed: dy, dx = np.abs(dy), np.abs(dx)
			cy = np.cos(y)
			bad= cy<= 0
			cy[bad] = np.mean(cy[~bad])
			dx *= 0.5*(cy[1:,1:]+cy[:-1,:-1])
			del y, x, cy
			# Due to wcs fragility, we may have some nans at wraparound points.
			# Fill these with the mean non-nan value. Since most maps will be cylindrical,
			# it makes sense to do this by row
			bad = ~np.isfinite(dy)
			dy[bad] = np.mean(dy[~bad])
			bad = ~np.isfinite(dx)
			dx[bad] = np.mean(dx[~bad])
			# Copy over to our output array
			pshape[0,i1:i2,:] = dy
			pshape[1,i1:i2,:] = dx
			del dx, dy
		return pshape

def pixshapes_cyl(shape, wcs, signed=False, bcheck=False):
	"""Returns the physical width and height of pixels for each row of a cylindrical
	map with the given shape, wcs, in radians, as an array [{height,width},ny]. All
	pixels in a row have the same shape in a cylindrical projection."""
	res = np.zeros([2,shape[-2]])
	ny  = shape[-2]
	# Get the dec of all the pixel edges, and use that to get the heights.
	y   = np.arange(ny+1)-0.5
	x   = y*0
	dec, ra = pix2sky(shape, wcs, [y,x], safe=False, bcheck=bcheck)
	if not np.isfinite(dec[0]):  dec[0]  = -np.pi/2 if wcs.wcs.cdelt[1] >= 0 else  np.pi/2
	if not np.isfinite(dec[-1]): dec[-1] =  np.pi/2 if wcs.wcs.cdelt[1] >= 0 else -np.pi/2
	dec = np.clip(dec, -np.pi/2, np.pi/2)
	heights = dec[1:]-dec[:-1]
	# A pixel that goes from dec1 to dec2 with a RA interval of dRA has an area of
	# (sin(dec2)-sin(dec1))*dRA. We will assign a width of area/height to each pixel,
	# such that we can simply define pixsize in terms of pixshape. That is,
	# width = dRA * (sin(dec2)-sin(dec1))/(dec2-dec1)
	dRA   = wcs.wcs.cdelt[0]*utils.degree
	sdec  = np.sin(dec)
	widths= dRA * (sdec[1:]-sdec[:-1])/heights
	res[0] = heights
	res[1] = widths
	if not signed:
		res = np.abs(res)
	return res

def pixsizemap(shape, wcs, separable="auto", broadcastable=False, bsize=1000, bcheck=False):
	"""Returns the physical area of each pixel in the map in steradians.

	If separable is True, then the map will be assumed to be in a cylindircal
	projection, where the pixel size is only a function of declination.
	This makes the calculation dramatically faster, and the resulting array
	will also use much less memory due to numpy striding tricks. The default,
	separable=auto", determines whether to use this shortcut based on the
	properties of the wcs.

	Normally the function returns a ndmap of shape [ny,nx]. If broadcastable
	is True, then it is allowed to return a smaller array that would still
	broadcast correctly to the right shape. This can be useful to save work
	if one is going to be doing additional manipulation of the pixel size
	before using it. For a cylindrical map, the result would have shape [ny,1]
	if broadcastable is True.
	"""
	if wcsutils.is_plain(wcs):
		return full(shape[-2:], wcs, np.abs(wcs.wcs.cdelt[0]*wcs.wcs.cdelt[1])*utils.degree**2)
	elif separable == True or (separable == "auto" and wcsutils.is_separable(wcs)):
		psize = np.prod(pixshapes_cyl(shape, wcs, bcheck=bcheck),0)[:,None]
		# Expand to full shape unless we are willing to accept an array
		# with smaller size that is still broadcastable to the right result
		if not broadcastable:
			psize = np.broadcast_to(psize, shape[-2:])
		return ndmap(psize, wcs)
	else:
		return pixsizemap_contour(shape, wcs, bsize=bsize, bcheck=bcheck)

def pixsizemap_contour(shape, wcs, bsize=1000, bcheck=False):
	# Loop to save memory. Numba-candidate?
	psizes = zeros(shape[-2:], wcs)
	for y1 in range(0, shape[-2], bsize):
		y2   = min(y1+bsize, shape[-2])
		# Get the pixel coordinates our pixels' corners, and
		# turn them into dec,ra
		pixs = np.mgrid[y1:y2+1,:shape[-1]+1]-0.5
		poss = pix2sky(shape, wcs, pixs, bcheck=bcheck)
		del pixs
		# Avoid impossible coordinates
		poss[0] = np.clip(poss[0], -np.pi/2, np.pi/2)
		dec, ra = poss
		# Integrate (1-sin(dec))*dRA from [0,0] to [1,0], using the
		# average msin value along this path
		msin   = 1-np.sin(dec)
		areas  = (ra[ 1:,:-1]-ra[:-1,:-1])*(msin[ 1:,:-1]+msin[:-1,:-1])/2
		# [1,0] to [1,1]
		areas += (ra[ 1:, 1:]-ra[ 1:,:-1])*(msin[ 1:, 1:]+msin[ 1:,:-1])/2
		# [1,1] to [0,1]
		areas += (ra[:-1, 1:]-ra[ 1:, 1:])*(msin[:-1, 1:]+msin[ 1:, 1:])/2
		# [0,1] to [0,0]
		areas += (ra[:-1,:-1]-ra[:-1, 1:])*(msin[:-1,:-1]+msin[:-1, 1:])/2
		psizes[y1:y2] = np.abs(areas)
	return psizes

def pixshapebounds(shape, wcs, separable="auto"):
	"""Return the minimum and maximum pixel height and width for the given
	geometry, in the form [{min,max},{y,x}]. Fast for separable geometries like
	cylindrical ones, which it will try to recognize, but this can be forced by
	setting separable to True (or disabled with False). Heavy in the general case."""
	if separable == True or (separable == "auto" and wcsutils.is_separable(wcs)):
		return utils.minmax(pixshapes_cyl(shape, wcs),1)
	else:
		return utils.minmax(pixshapemap(shape, wcs))

def lmap(shape, wcs, oversample=1, method="auto"):
	"""Return a map of all the wavenumbers in the fourier transform
	of a map with the given shape and wcs."""
	ly, lx = laxes(shape, wcs, oversample=oversample, method=method)
	data = np.empty((2,ly.size,lx.size))
	data[0] = ly[:,None]
	data[1] = lx[None,:]
	return ndmap(data, wcs)

def modlmap(shape, wcs, oversample=1, method="auto", min=0):
	"""Return a map of all the abs wavenumbers in the fourier transform
	of a map with the given shape and wcs."""
	slmap = lmap(shape,wcs,oversample=oversample, method=method)
	l = np.sum(slmap**2,0)**0.5
	if min > 0: l = np.maximum(l, min)
	return l

def center(shape,wcs):
	cpix = (np.array(shape[-2:])-1)/2.
	return pix2sky(shape,wcs,cpix)

def modrmap(shape, wcs, ref="center", safe=True, corner=False):
	"""Return an enmap where each entry is the distance from center
	of that entry. Results are returned in radians, and if safe is true
	(default), then sharp coordinate edges will be avoided."""
	slmap = posmap(shape,wcs,safe=safe,corner=corner)
	if isinstance(ref,basestring):
		if ref=="center": ref = center(shape,wcs)
		else:             raise ValueError
	ref = np.array(ref)[:,None,None]
	if wcsutils.is_plain(wcs): return np.sum((slmap-ref)**2,0)**0.5
	return ndmap(utils.angdist(slmap[::-1],ref[::-1],zenith=False),wcs)

def laxes(shape, wcs, oversample=1, method="auto", broadcastable=False):
	oversample = int(oversample)
	step = extent(shape, wcs, signed=True, method=method)/shape[-2:]

	ly = np.fft.fftfreq(shape[-2]*oversample, step[0])*2*np.pi
	lx = np.fft.fftfreq(shape[-1]*oversample, step[1])*2*np.pi
	if oversample > 1:
		# When oversampling, we want even coverage of fourier-space
		# pixels. Because the pixel value indicates the *center* l
		# of that pixel, we must shift ls when oversampling.
		# E.g. [0,100,200,...] oversample 2 => [-25,25,75,125,175,...],
		# not [0,50,100,150,200,...].
		# And  [0,100,200,...] os 3 => [-33,0,33,66,100,133,...]
		# In general [0,a,2a,3a,...] os n => a*(-1+(2*i+1)/n)/2
		# Since fftfreq generates a*i, the difference is a/2*(-1+1/n)
		def shift(l,a,n): return l+a/2*(-1+1./n)
		ly = shift(ly,ly[oversample],oversample)
		lx = shift(lx,lx[oversample],oversample)
	if broadcastable: ly, lx = ly[:,None], lx[None,:]
	return ly, lx

def lrmap(shape, wcs, oversample=1):
	"""Return a map of all the wavenumbers in the fourier transform
	of a map with the given shape and wcs."""
	return lmap(shape, wcs, oversample=oversample)[...,:shape[-1]//2+1]

def lpixsize(shape, wcs, signed=False, method="auto"):
	return np.prod(lpixshape(shape, wcs, signed=signed, method=method))

def lpixshape(shape, wcs, signed=False, method="auto"):
	return 2*np.pi/extent(shape,wcs, signed=signed, method=method)

def fft(emap, omap=None, nthread=0, normalize=True, adjoint_ifft=False, dct=False):
	"""Performs the 2d FFT of the enmap pixels, returning a complex enmap.
	If normalize is "phy", "phys" or "physical", then an additional normalization
	is applied such that the binned square of the fourier transform can
	be directly compared to theory (apart from mask corrections)
	, i.e., pixel area factors are corrected for.
	"""
	if dct: res  = samewcs(enfft.dct(emap,omap,axes=[-2,-1],nthread=nthread), emap)
	else:   res  = samewcs(enfft.fft(emap,omap,axes=[-2,-1],nthread=nthread), emap)
	norm = 1
	if normalize:
		if dct: norm /= np.prod(2*np.array(emap.shape[-2:])-1)**0.5
		else:   norm /= np.prod(emap.shape[-2:])**0.5
	if normalize in ["phy","phys","physical"]:
		if adjoint_ifft: norm /= emap.pixsize()**0.5
		else:            norm *= emap.pixsize()**0.5
	if norm != 1: res *= norm
	return res
def ifft(emap, omap=None, nthread=0, normalize=True, adjoint_fft=False, dct=False):
	"""Performs the 2d iFFT of the complex enmap given, and returns a pixel-space enmap."""
	if dct: res  = samewcs(enfft.idct(emap,omap,axes=[-2,-1],nthread=nthread, normalize=False), emap)
	else:   res  = samewcs(enfft.ifft(emap,omap,axes=[-2,-1],nthread=nthread, normalize=False), emap)
	norm = 1
	if normalize:
		if dct: norm /= np.prod(2*np.array(emap.shape[-2:])-1)**0.5
		else:   norm /= np.prod(emap.shape[-2:])**0.5
	if normalize in ["phy","phys","physical"]:
		if adjoint_fft: norm *= emap.pixsize()**0.5
		else:           norm /= emap.pixsize()**0.5
	if norm != 1: res *= norm
	return res

def dct(emap, omap=None, nthread=0, normalize=True):
	return fft(emap, omap=omap, nthread=nthread, normalize=normalize, dct=True)
def idct(emap, omap=None, nthread=0, normalize=True):
	return ifft(emap, omap=omap, nthread=nthread, normalize=normalize, dct=True)

def fft_adjoint(emap, omap=None, nthread=0, normalize=True):
	return ifft(emap, omap=omap, nthread=nthread, normalize=normalize, adjoint_fft=True)
def ifft_adjoint(emap, omap=None, nthread=0, normalize=True):
	return fft(emap, omap=omap, nthread=nthread, normalize=normalize, adjoint_ifft=True)

def idct_adjoint(emap, omap=None, nthread=0, normalize=True):
	return fft(emap, omap=omap, nthread=nthread, normalize=normalize, adjoint_ifft=True, dct=True)
def dct_adjoint(emap, omap=None, nthread=0, normalize=True):
	return ifft(emap, omap=omap, nthread=nthread, normalize=normalize, adjoint_fft=True, dct=True)

# These are shortcuts for transforming from T,Q,U real-space maps to
# T,E,B hamonic maps. They are not the most efficient way of doing this.
# It would be better to precompute the rotation matrix and buffers, and
# use real transforms.
def map2harm(emap, nthread=0, normalize=True, iau=False, spin=[0,2], adjoint_harm2map=False):
	"""Performs the 2d FFT of the enmap pixels, returning a complex enmap.
	If normalize starts with "phy" (for physical), then an additional normalization
	is applied such that the binned square of the fourier transform can
	be directly compared to theory  (apart from mask corrections)
	, i.e., pixel area factors are corrected for.
	"""
	emap = samewcs(fft(emap,nthread=nthread,normalize=normalize, adjoint_ifft=adjoint_harm2map), emap)
	if emap.ndim > 2:
		rot, s0 = None, None
		for s, i1, i2 in spin_helper(spin, emap.shape[-3]):
			if s == 0:  continue
			if s != s0: s0, rot = s, queb_rotmat(emap.lmap(), iau=iau, spin=s)
			emap[...,i1:i2,:,:] = map_mul(rot, emap[...,i1:i2,:,:])
	return emap
def harm2map(emap, nthread=0, normalize=True, iau=False, spin=[0,2], keep_imag=False, adjoint_map2harm=False):
	if emap.ndim > 2:
		emap = emap.copy()
		rot, s0 = None, None
		for s, i1, i2 in spin_helper(spin, emap.shape[-3]):
			if s == 0:  continue
			if s != s0: s0, rot = s, queb_rotmat(emap.laxes(broadcastable=True), iau=iau, spin=s, inverse=True, wcs=emap.wcs)
			emap[...,i1:i2,:,:] = map_mul(rot, emap[...,i1:i2,:,:])
	res = samewcs(ifft(emap,nthread=nthread,normalize=normalize, adjoint_fft=adjoint_map2harm), emap)
	if not keep_imag: res = res.real
	return res

def map2harm_adjoint(emap, nthread=0, normalize=True, iau=False, spin=[0,2], keep_imag=False):
	return harm2map(emap, nthread=nthread, normalize=normalize, iau=iau, spin=spin, keep_imag=keep_imag, adjoint_map2harm=True)

def harm2map_adjoint(emap, nthread=0, normalize=True, iau=False, spin=[0,2]):
	return map2harm(emap, nthread=nthread, normalize=normalize, iau=iau, spin=spin, adjoint_harm2map=True)

def queb_rotmat(lmap, inverse=False, iau=False, spin=2, wcs=None):
	# This corresponds to the Healpix convention. To get IAU,
	# flip the sign of a.
	sign = 1
	if iau:     sign = -sign
	if inverse: sign = -sign
	# More efficient to multiply in the sign before expanding to full map
	a    = spin*np.arctan2(sign*lmap[1],lmap[0])
	c, s = np.cos(a), np.sin(a)
	return samewcs(np.array([[c,-s],[s,c]]),lmap)

def rotate_pol(emap, angle, comps=[-2,-1], spin=2, axis=-3):
	"""Rotate the polarization of the given enmap "emap" by angle
	(in radians) along the given components (the last two by default)
	of the given axis (the 3rd-last axis by default). In standard enmaps
	the 3rd-last axis is holds the Stokes components of the map in the order
	T, Q, U. The spin argument controls the spin, and defaults to spin-2.
	This function is flexible enough to work with non-enmaps too."""
	if spin == 0: return emap
	axis %= emap.ndim
	c, s  = np.cos(spin*angle), np.sin(spin*angle)
	res   = emap.copy()
	pre   = (slice(None),)*axis
	res[pre+(comps[0],)] = c*emap[pre+(comps[0],)] - s*emap[pre+(comps[1],)]
	res[pre+(comps[1],)] = s*emap[pre+(comps[0],)] + c*emap[pre+(comps[1],)]
	return res

def map_mul(mat, vec):
	"""Elementwise matrix multiplication mat*vec. Result will have
	the same shape as vec. Multiplication happens along the last non-pixel
	indices."""
	# Allow scalar product, broadcasting if necessary
	mat = np.asanyarray(mat)
	if mat.ndim <= 3: return mat*vec
	# Otherwise we do a matrix product along the last axes
	ovec = samewcs(np.einsum("...abyx,...byx->...ayx", mat, vec), mat, vec)
	return ovec

def smooth_gauss(emap, sigma):
	"""Smooth the map given as the first argument with a gaussian beam
	with the given standard deviation sigma in radians. If sigma is negative,
	then the complement of the smoothed map will be returned instead (so
	it will be a highpass filter)."""
	if np.all(sigma == 0): return emap.copy()
	f  = fft(emap)
	x2 = np.sum(emap.lmap()**2*sigma**2,0)
	if sigma >= 0: f *= np.exp(-0.5*x2)
	else:          f *= 1-np.exp(-0.5*x2)
	return ifft(f).real

def inpaint(map, mask, method="nearest"):
	"""Inpaint regions in emap where mask==True based on the nearest unmasked pixels.
	Uses scipy.interpolate.griddata internally. See its documentation for the meaning of
	method. Note that if method is not "nearest", then areas where the mask touches the edge
	will be filled with NaN instead of sensible values.

	The purpose of this function is mainly to allow inapinting bad values with a
	continuous signal with the right order of magnitude, for example to allow fourier
	operations of masked data with large values near the edge of the mask (e.g. a
	galactic mask). Its goal is not to inpaint with something realistic-looking. For
	that heavier methods are needed.

	FIXME: This function is slow and not very good. Fix or remove.
	"""
	from scipy import interpolate
	# Find innermost good pixels at border of mask. These are the pixels the interpolation
	# will actually be based on, so isolating them makes things much faster than just sending
	# in every valid pixel
	border = scipy.ndimage.distance_transform_edt(~mask)==1
	pix      = map.pixmap()
	pix_good = pix[:,border].reshape(2,-1).T
	pix_bad  = pix[:,mask].reshape(2,-1).T
	if pix_good.size == 0: return map*0
	omap = map.copy()
	# Loop over each scalar component of omap
	for m in omap.preflat:
		val_good = m[border].reshape(-1)
		val_ipol = interpolate.griddata(pix_good, val_good, pix_bad, method=method)
		m[pix_bad[:,0],pix_bad[:,1]] = val_ipol
	return omap

def calc_window(shape, order=0, scale=1):
	"""Compute fourier-space pixel window function. Since the
	window function is separable, it is returned as an x and y part,
	such that window = wy[:,None]*wx[None,:]. By default the pixel
	window for interpolation order 0 mapmaking (nearest neighbor)
	is returned. Pass 1 for bilinear mapmaking's pixel window.
	The scale argument can be used to calculate the pixel window
	at non-native resolutions. For example, with scale=2 you will
	get the pixwin for a map with twice the resolution"""
	wy = utils.pixwin_1d(np.fft.fftfreq(shape[-2], scale), order=order)
	wx = utils.pixwin_1d(np.fft.fftfreq(shape[-1], scale), order=order)
	return wy, wx

def apply_window(emap, pow=1.0, order=0, scale=1, nofft=False):
	"""Apply the pixel window function to the specified power to the map,
	returning a modified copy. Use pow=-1 to unapply the pixel window.
	By default the pixel window for interpolation order 0 mapmaking
	(nearest neighbor) is applied. Pass 1 for bilinear mapmaking's pixel window."""
	wy, wx = calc_window(emap.shape, order=order, scale=scale)
	if not nofft: emap = fft(emap)
	else:         emap = emap.copy()
	emap *= wy[:,None]**pow
	emap *= wx[None,:]**pow
	if not nofft: emap = ifft(emap).real
	return emap

def unapply_window(emap, pow=1.0, order=0, scale=1, nofft=False):
	"""The inverse of apply_window. Equivalent to just flipping the sign of the pow argument."""
	return apply_window(emap, pow=-pow, order=order, scale=scale, nofft=nofft)

def samewcs(arr, *args):
	"""Returns arr with the same wcs information as the first enmap among
	args.  If no matches are found, arr is returned as is.  Will
	reference, rather than copy, the underlying array data
	whenever possible.
	"""
	for m in args:
		try: return ndmap(arr, m.wcs)
		except AttributeError: pass
	return arr

# Work-in progress potential replacement for geometry.
# Might be better to not try to replace all of geometry's functionality,
# though, and keep geometry-as-window-into-fullsky and geometry-as-independent-patch
# separate
def geometry2(pos=None, res=None, shape=None, proj="car", variant=None,
			deg=False, pre=(), ref=None, **kwargs):
	"""Construct a shape,wcs pair suitable for initializing enmaps. Some combination
	of pos, res and shape must be passed:

	* Only res given: A fullsky geometry with this resolution is constructed
	* Only shape given: Fullsky geometry with the given shape. This may result
	  in different resolution in the y and x directions if the shape is not
	  chosen carefully
	* pos and res given: A fullsky geometry with the given resolution is
	  constructed, and is then cropped using pos. pos must be [{from,to},{dec,ra}],
	  which specifies the corners of the geometry (to within a pixel).
	* pos, res and shape given: As previous, but pos is just [{dec,ra}] and
	  specifies the center of the geometry (to within a pixel), with the shape
	  being given by shape

	Other combinations are not supported. The other arguments are:

	* proj: The projection to use. Either name or name:variant, where
	  name is a WCS projection name like "CAR" (case-insensitive) and
	  variant is a pixelization variant (see next)
	* variant: A pixelization variant. Specifies how to split the full sky
	  into pixels. Valid values:
	  * "safe": pixel edge at all domain edges, e.g. both poles in dec and
	    wraparound point in ra for cylindricatl projections. This rule is
	    downgrade-safe, meaning that constructing a geometry and then
	    downgrading it will produce the same geometry as directly constructing
	    it at the downgraded resolution. This has the Fejer1 quadrature
	    rules, but has a different name to distinguish it from our original
	    implementation of Fejer1. Equivalent to the rule "hh,hh".
	  * "fejer1": pixel edge at top/bottom domain edges, but pixel center
	    at left/right domain edges. Follows the Fejer1 quadrature rules.
	    Only partially downgrade-safe: Can still SHT after downgrading, but
	    is not pixel-compatible with directly constructing a geometry at
	    the target resolution. Equivalent to the rule "00,hh".
	    This is the default, but it may be changed to "safe" in the future.
	  * "cc": pixel center at all domain edges. Follows the Clenshaw-Curtis
	    quadrature rules. Not downgrade-safe at all - cannot efficiently
	    SHT after downgrade. Equivalent to the rule "00,00".
	  * "any": No restriction on pixel center/edge placement. Allows for
	    arbitrary-resolution maps, but not fast SHTs. Equivalent to the
	    rule "**,**".
	  * A rule of the form "lr,bt", where l,r,b,t specify the pixel placement
	    for the left, right, bottom and top domain edges respectively. Each
	    can take the values
	    * "0": pixel center here (0 offset)
	    * "h": pixel edge here (half-pixel offset)
	    * "*": no restriction
	* deg: If True (defaults to False), then pos, res and ref have units of
	  degrees instead of radians.
	* pre: Tuple of pre-dimensions to prepend to the returned shape
	* ref: Reference point coordinates. This is the point the full geometry
	  is built around. E.g. for Mollweide it would be the center of the
	  Mollweide ellipse. Changing this point actually changes the projection,
	  and projections with different ref will be incompatible with each other
	  aside from special cases. Defaults to ra=dec=0 for non-azimuthal projections
	  and ra=0, dec=pi/2 for azimuthal projections. The special value "mid"
	  will use pos to set the reference point. Should probably be left alone
	  unless you have special requirements."""
	unit  = utils.degree if deg else 1
	# First build the base projection
	system, variant = wcsutils.parse_system(proj, variant=variant)
	crval = _geometry_crval(ref, pos, unit)
	#crval = None if ref is None else np.array(ref)[::-1]*unit/utils.degree
	pwcs  = wcsutils.projection(system, crval=crval)
	# Determine the pixelization. If pos is None, we will be making
	# a fullsky geometry, which is simple
	if pos is None:
		if res is not None:
			res = wcsutils.expand_res(res,flip=True)*unit/utils.degree
		oshape, owcs = wcsutils.pixelization(pwcs, shape=shape, res=res, variant=variant)
	else:
		if res is None:
			raise ValueError("geometry construction with just pos and shape is not supported. Pass in the target resolution")
		pos = np.asarray(pos)*unit
		# The coordinate order of the pos box affects the sign of res
		if pos.ndim == 1: psign = [1,-1]
		else: psign = np.sign(pos[1]-pos[0])
		res = wcsutils.expand_res(res,signs=psign,flip=True)*unit/utils.degree
		oshape, owcs = wcsutils.pixelization(pwcs, res=res, variant=variant)
		oshape, owcs = crop_geometry(oshape, owcs, box=pos, oshape=shape)
	# Add the pre-dimensions
	oshape = pre + oshape
	# For cylindrical projections we can move crval along the equator
	# without changing the meaning of the projection, but only if crval
	# is already on the equator. This avoids problems with invalid coordinates
	# at more than 180° away from the reference point. It's not possible
	# to do this for other projections because they actually change when crval
	# is moved (e.g. for mollweide it changes what point the ellipse is centered on)
	if wcsutils.is_cyl(owcs) and owcs.wcs.crval[1] == 0:
		# This choice keeps us compatible with the old fullsky_geometry implementation
		imid = np.array(oshape[-2:])//2-0.5
		vmid = pix2sky(oshape, owcs, imid)
		owcs.wcs.crval[0] = vmid[1]/utils.degree
		owcs.wcs.crpix[0] = imid[1]+1
	return oshape, owcs

def _geometry_crval(ref=None, pos=None, unit=1):
	if ref is None: return None
	if isinstance(ref, str) and ref == "mid":
		if pos is None: return None
		pos = np.asarray(pos)
		if   pos.shape == (2,):  return pos[::-1]*unit/utils.degree
		elif pos.shape == (2,2): return np.mean(pos,0)[::-1]*unit/utils.degree
		else: raise ValueError("pos must be [{from,to},{dec,ra}] or [{dec,ra}]")
	else:
		return np.array(ref)[::-1]*unit/utils.degree

def fullsky_geometry2(res=None, shape=None, pre=None, deg=False, proj="car", variant=None, dims=None):
	"""Build a fullsky geometry with the given resolution or shape. Simply forwards to
	geometry(). See its docstring for the meaning of the arguments.

	dims is an alias for pre provided for backwards compatibility"""
	return geometry2(res=res, shape=shape, deg=deg, pre=pre or dims or (), proj=proj, variant=variant)

def band_geometry2(decrange, res=None, shape=None, pre=None, deg=False, proj="car", variant=None, dims=None):
	"""Build a geometry covering a range of declinations. Equivalent to
	geometry(pos=[[decrange[0],pi],[decrange[1],-pi]], ...). See geometry's documentation
	for the meaning of the other arguments.

	dims is an alias for pre provided for backwards compatibility"""
	unit     = utils.degree if deg else 1
	decrange = (np.zeros(2)+decrange)*unit
	if decrange.shape != (2,): raise ValueError("decrange must be a number or (dec1,dec2)")
	pos      = np.array([[decrange[0],np.pi],[decrange[1],-np.pi]])/unit
	return geometry2(pos=pos, res=res, shape=shape, deg=deg, pre=pre or dims or (), proj=proj, variant=variant)

# Idea: Make geometry a class with .shape and .wcs members.
# Make a function that takes (foo,bar) and returns a geometry,
# there (foo,bar) can either be (shape,wcs) or (geometry,None).
# Use that to make everything that currently accepts shape, wcs
# transparently accept geometry. This will free us from having
# to drag around a shape, wcs pair all the time.
def geometry(pos, res=None, shape=None, proj="car", variant="cc", deg=False, pre=(), force=False, ref=None, **kwargs):
	"""Consruct a shape,wcs pair suitable for initializing enmaps.
	pos can be either a {dec,ra} center position or a [{from,to},{dec,ra}]
	array giving the bottom-left and top-right corners of the desired geometry.
	At least one of res or shape must be specified.  If res is specified, it
	must either be a number, in which the same resolution is used in each direction,
	or {dec,ra}. If shape is specified, it must be at least [2]. All angles
	are given in radians.

	The projection type is chosen with the proj argument. The default is "car",
	corresponding to the equirectangular plate carree projection. Other valid
	projections are "cea", "zea", "gnom", etc. See wcsutils for details.

	By default the geometry is tweaked so that a standard position, typically
	ra=0,dec=0, would be at an integer logical pixel position (even if that position is
	outside the physical map). This makes it easier to generate maps that are compatible
	up to an integer pixel offset, as well as maps that are compatible with the predefined
	spherical harmonics transform ring weights. The cost of this tweaking is that the
	resulting corners can differ by a fraction of a pixel from the one requested.
	To force the geometry to exactly match the corners provided you can pass force=True.
	It is also possible to manually choose the reference point via the ref argument, which
	must be a dec,ra coordinate pair (in radians)."""
	# TODO: This function should be generalized to support fejer1.
	# This is problematic because we can't assume that ra=0,dec=0 will be a pixel
	# center in a Fejer1 geometry. Actually we can't even assume that for CC.
	# For both cases it will happen for odd ny, but odd ny is normal for CC but
	# rare for fejer1. For fejer1 the norm will instead be to have a pixel edge
	# at ra=0,dec=0. In general the safest approach is to at least conceptually
	# start from a standardized fullsky geometry and then crop it to the target,
	# rather than to start from a standard point on the sky and then grow it
	# to the required size. This will require a complete rework of this function
	# though.
	assert variant == "cc"

	# We use radians by default, while wcslib uses degrees, so need to rescale.
	# The exception is when we are using a plain, non-spherical wcs, in which case
	# both are unitless. So undo the scaling in this case.
	scale = 1 if deg else 1/utils.degree
	pos = np.asarray(pos)*scale
	if res is not None: res = np.asarray(res)*scale
	# Apply a standard reference points unless one is manually specified, or we
	# want to force the corners to exactly match the input.
	try:
		# if it's a (dec,ra) tuple in radians, make it (ra,dec) in degrees.
		ref = (ref[1] * scale, ref[0] * scale)
		assert(len(ref) == 2)
	except (TypeError, ValueError):
		pass
	if ref is None and not force: ref = "standard"
	wcs = wcsutils.build(pos, res, shape, rowmajor=True, system=proj, ref=ref, **kwargs)
	if shape is None:
		# Infer shape. WCS does not allow us to wrap around the
		# sky, so shape mustn't be large enough to make that happen.
		# Our relevant pixel coordinates go from (-0.5,-0.5) to
		# shape-(0.5,0.5). We assume that wcs.build has already
		# assured the former. Our job is to find shape that puts
		# the top edge close to the requested value, while still
		# being valid. If we always round down, we should be safe:
		nearedge = wcsutils.nobcheck(wcs).wcs_world2pix(pos[0:1,::-1],0)[0,::-1]
		faredge  = wcsutils.nobcheck(wcs).wcs_world2pix(pos[1:2,::-1],0)[0,::-1]
		shape = tuple(np.round(np.abs(faredge-nearedge)).astype(int))
	return pre+tuple(shape), wcs

def fullsky_geometry(res=None, shape=None, dims=(), proj="car", variant="fejer1"):
	"""Build an enmap covering the full sky, with the outermost pixel centers
	at the poles and wrap-around points. Only the car projection is
	supported for now, but the variants CC and fejer1 can be selected using
	the variant keyword. This currently defaults to CC, but will likely
	change to fejer1 in the future."""
	assert proj == "car", "Only CAR fullsky geometry implemented"
	# Handle the CAR variants
	if   variant.lower() == "cc":     yo = 1
	elif variant.lower() == "fejer1": yo = 0
	else: raise ValueError("Unrecognized CAR variant '%s'" % str(variant))
	# Set up the shape/resolution
	if shape is None:
		res   = np.zeros(2)+res
		shape = utils.nint(([1*np.pi,2*np.pi]/res) + (yo,0))
	else:
		res = np.array([1*np.pi,2*np.pi])/(np.array(shape)-(yo,0))
	ny, nx = shape
	assert abs(res[0]*(ny-yo)-  np.pi) < 1e-8, "Vertical resolution does not evenly divide the sky; this is required for SHTs."
	assert abs(res[1]*nx     -2*np.pi) < 1e-8, "Horizontal resolution does not evenly divide the sky; this is required for SHTs."
	wcs   = wcsutils.WCS(naxis=2)
	# Note the reference point is shifted by half a pixel to keep
	# the grid in bounds, from ra=180+cdelt/2 to ra=-180+cdelt/2.
	wcs.wcs.crval = [res[1]/2/utils.degree,0]
	wcs.wcs.cdelt = [-360./nx,180./(ny-yo)]
	wcs.wcs.crpix = [nx//2+0.5,(ny+1)/2]
	wcs.wcs.ctype = ["RA---CAR","DEC--CAR"]
	return dims+(ny,nx), wcs

def band_geometry(dec_cut, res=None, shape=None, dims=(), proj="car", variant="fejer1"):
	"""Return a geometry corresponding to a sky that had a full-sky
	geometry but to which a declination cut was applied. If dec_cut
	is a single number, the declination range will be (-dec_cut,dec_cut)
	radians, and if specified with two components, it is interpreted as
	(dec_cut_min,dec_cut_max). The remaining arguments are the same as
	fullsky_geometry and pertain to the geometry before cropping to the
	cut-sky.
	"""
	dec_cut = np.atleast_1d(dec_cut)
	if dec_cut.size == 1:
		dec_cut_min = -dec_cut[0]
		dec_cut_max = dec_cut[0]
		assert dec_cut_max>0
	elif dec_cut.size == 2:
		dec_cut_min,dec_cut_max = dec_cut
		assert dec_cut_max>dec_cut_min
	else:
		raise ValueError
	ishape,iwcs = fullsky_geometry(res=res, shape=shape, dims=dims, proj=proj, variant=variant)
	start = sky2pix(ishape,iwcs,(dec_cut_min,0))[0]
	stop = sky2pix(ishape,iwcs,(dec_cut_max,0))[0]
	Ny,_ = ishape[-2:]
	start = max(int(np.round(start)),0); stop = min(int(np.round(stop)),Ny)
	assert start>=0 and start<Ny
	assert stop>=0 and stop<Ny
	return slice_geometry(ishape,iwcs,np.s_[start:stop,:])

def thumbnail_geometry(r=None, res=None, shape=None, dims=(), proj="tan"):
	"""Build a geometry in the given projection centered on (0,0), which will
	be exactly at a pixel center.

	 r:     The radius from the center to the edges of the patch, in radians.
	 res:   The resolution of the patch, in radians.
	 shape: The target shape of the patch. Will be forced to odd numbers if necessary.

	Any two out of these three arguments must be specified. The most common usage
	will probably be to specify r and res, e.g.
	 shape, wcs = enmap.thumbnail_geometry(r=1*utils.degree, res=0.5*utils.arcmin)

	The purpose of this function is to provide a geometry appropriate for object
	stacking, etc. Ideally enmap.geometry would do this, but this specialized function
	makes it easier to ensure that the center of the coordinate system will be at
	excactly the pixel index (y,x) = shape//2+1, which was a commonly requested feature
	(even though which pixel is at the center shouldn't really matter as long as one
	takes into account the actual coordinates of each pixel).
	"""
	if wcsutils.is_plain(proj):
		ctype = ["",""]
		dirs  = [1,1]
	else:
		ctype = ["RA---%s" % proj.upper(), "DEC--%s" % proj.upper()]
		dirs  = [1,-1]
	if r is None: # res and shape given
		assert res is not None and shape is not None, "Two of r, res and shape must be given"
		res   = wcsutils.expand_res(res, dirs)
		shape = utils.nint(np.zeros(2)+shape[-2:]) # Broadcast and make sure it's an integer
		shape = shape//2*2+1                       # Force odd shape
		wcs   = wcsutils.explicit(ctype=ctype, crval=[0,0], cdelt=res[::-1]/utils.degree, crpix=shape[::-1]//2+1)
	elif shape is None: # res and r given
		assert res is not None and r is not None, "Two of r, res and shape must be given"
		res   = wcsutils.expand_res(res, dirs)
		r     = np.zeros(2)+r
		wcs   = wcsutils.explicit(ctype=ctype, crval=[0,0], cdelt=res[::-1]/utils.degree, crpix=[1,1])
		rpix  = utils.nint(np.abs(wcsutils.nobcheck(wcs).wcs_world2pix(r[None,::-1]/utils.degree,0)[0,::-1]))
		shape = 2*rpix+1
		wcs.wcs.crpix = shape[::-1]//2+1
	else: # r and shape given
		assert r is not None and shape is not None, "Two of r, res and shape must be given"
		shape = utils.nint(np.zeros(2)+shape[-2:]) # Broadcast and make sure it's an integer
		shape = shape//2*2+1                       # Force odd shape
		r     = np.zeros(2)+r
		wcs   = wcsutils.explicit(ctype=ctype, crval=[0,0], crpix=[1,1])
		rpix  = np.abs(wcsutils.nobcheck(wcs).wcs_world2pix(r[None,::-1]/utils.degree,0)[0,::-1])
		res_ratio = (shape-1)/(2*rpix)*dirs
		wcs.wcs.cdelt /= res_ratio[::-1]
		wcs.wcs.crpix  = shape[::-1]//2+1
	shape = dims+tuple(shape)
	return shape, wcs

def union_geometry(geometries):
	"""Given a list of compatible geometries, return a new geometry that's the union
	if the inputs, in the sense that it contains all the pixels that the individual ones
	contain"""
	ref      = geometries[0]
	pixboxes = [pixbox_of(ref[1],shape,wcs) for shape, wcs in geometries]
	bbox     = utils.bounding_box(pixboxes)
	oshape   = tuple(bbox[1]-bbox[0])
	owcs     = ref[1].deepcopy()
	owcs.wcs.crpix -= bbox[0,::-1]
	return oshape, owcs

def recenter_cyl(shape, wcs):
	"""Given a cylindrical geometry with the equator horizontal, move
	the reference point to the point along the equator closest to the middle
	of the geometry. This is useful when deriving a sub-geometry that strattles
	the wrap-around point of another geometry"""
	return shape, wcsutils.recenter_cyl_x(wcs, (shape[-1]-1)/2+1)

def recenter_geo(shape, wcs, mode="auto"):
	"""Return either a recentered geometry or the original one, depending
	on the value of mode, which accepts three values:
	* True: Always attempts to recenter. Will fail if it's a non-cylindrical geometry
	* False: Leaves the geometry as it is
	* "auto": Recenters only if it's a cylindrical geometry"""
	if mode == "auto": mode = wcsutils.is_separable(wcs)
	if mode not in [True,False]: raise ValueError("Mode must be 'auto', True or False")
	if mode: return recenter_cyl(shape, wcs)
	else: return shape, wcs

def create_wcs(shape, box=None, proj="cea"):
	"""Very old function. Do not use"""
	if box is None:
		box = np.array([[-1,-1],[1,1]])*0.5*10
		box *= utils.degree
	return wcsutils.build(box, shape=shape, rowmajor=True, system=proj)

def spec2flat(shape, wcs, cov, exp=1.0, border="constant", oversample=1, smooth="auto"):
	"""Given a (ncomp,ncomp,l) power spectrum, expand it to harmonic map space,
	returning (ncomp,ncomp,y,x). This involves a rescaling which converts from
	power in terms of multipoles, to power in terms of 2d frequency.
	The optional exp argument controls the exponent of the rescaling factor.
	To use this with the inverse power spectrum, pass exp=-1, for example.
	If apply_exp is True, the power spectrum will be taken to the exp'th
	power. Otherwise, it is assumed that this has already been done, and
	the exp argument only controls the normalization of the result.

	It is irritating that this function needs to know what kind of matrix
	it is expanding, but I can't see a way to avoid it. Changing the
	units of harmonic space is not sufficient, as the following demonstrates:
	  m = harm2map(map_mul(spec2flat(s, b, multi_pow(ps, 0.5), 0.5), map2harm(rand_gauss(s,b))))
	The map m is independent of the units of harmonic space, and will be wrong unless
	the spectrum is properly scaled. Since this scaling depends on the shape of
	the map, this is the appropriate place to do so, ugly as it is."""
	cov    = np.asarray(cov)
	oshape = cov.shape[:-1] + tuple(shape)[-2:]
	if cov.ndim == 1: cov = cov[None,None]
	ls = np.sum(lmap(oshape, wcs, oversample=oversample)**2,0)**0.5
	if smooth == "auto":
		# Determine appropriate fourier-scale smoothing based on 2d fourer
		# space resolution. We wish to smooth by about this width to approximate
		# averaging over sub-grid modes
		smooth = 0.5*(ls[1,0]+ls[0,1])
		smooth /= 3.41 # 3.41 is an empirical factor
	if smooth > 0:
		cov = smooth_spectrum(cov, kernel="gauss", weight="mode", width=smooth)
	# Translate from steradians to pixels
	cov = cov * np.prod(shape[-2:])/area(shape,wcs)
	if exp != 1.0: cov = multi_pow(cov, exp)
	cov[~np.isfinite(cov)] = 0
	# Use order 1 because we will perform very short interpolation, and to avoid negative
	# values in spectra that must be positive (and it's faster)
	res = ndmap(utils.interpol(cov, np.reshape(ls,(1,)+ls.shape),border=border, order=1),wcs)
	res = downgrade(res, oversample)
	res = res.reshape(oshape[:-2]+res.shape[-2:])
	return res

def spec2flat_corr(shape, wcs, cov, exp=1.0, border="constant"):
	cov    = np.asarray(cov)
	oshape = cov.shape[:-1] + tuple(shape)[-2:]
	if cov.ndim == 1: cov = cov[None,None]
	if exp != 1.0: cov = multi_pow(cov, exp)
	cov[~np.isfinite(cov)] = 0
	# Convert power spectrum to correlation
	ext  = extent(shape,wcs)
	rmax = np.sum(ext**2)**0.5
	res  = np.max(ext/shape[-2:])
	nr   = rmax/res
	r    = np.arange(nr)*rmax/nr
	corrfun = powspec.spec2corr(cov, r)
	# Interpolate it 2d. First get the pixel positions
	# (remember to move to the corner because this is
	# a correlation function)
	dpos = posmap(shape, wcs)
	dpos -= dpos[:,None,None,dpos.shape[-2]//2,dpos.shape[-1]//2]
	ipos = np.arccos(np.cos(dpos[0])*np.cos(dpos[1]))*nr/rmax
	corr2d = utils.interpol(corrfun, ipos.reshape((-1,)+ipos.shape), border=border, order=1)
	corr2d = np.roll(corr2d, -corr2d.shape[-2]//2, -2)
	corr2d = np.roll(corr2d, -corr2d.shape[-1]//2, -1)
	corr2d = ndmap(corr2d, wcs)
	return fft(corr2d).real * np.prod(shape[-2:])**0.5

def smooth_spectrum(ps, kernel="gauss", weight="mode", width=1.0):
	"""Smooth the spectrum ps with the given kernel, using the given weighting."""
	ps = np.asanyarray(ps)
	pflat = ps.reshape(-1,ps.shape[-1])
	nspec,nl = pflat.shape
	# Set up the kernel array
	K = np.zeros((nspec,nl))
	l = np.arange(nl)
	if isinstance(kernel, basestring):
		if kernel == "gauss":
			K[:] = np.exp(-0.5*(l/width)**2)
		elif kernel == "step":
			K[:,:int(width)] = 1
		else:
			raise ValueError("Unknown kernel type %s in smooth_spectrum" % kernel)
	else:
		tmp = np.atleast_2d(kernel)
		K[:,:tmp.shape[-1]] = tmp[:,:K.shape[-1]]
	# Set up the weighting scheme
	W = np.zeros((nspec,nl))
	if isinstance(weight, basestring):
		if weight == "mode":
			W[:] = l[None,:]**2
		elif weight == "uniform":
			W[:] = 1
		else:
			raise ValueError("Unknown weighting scheme %s in smooth_spectrum" % weight)
	else:
		tmp = np.atleast_2d(weight)
		assert tmp.shape[-1] == W.shape[-1], "Spectrum weight must have the same length as spectrum"
	pWK = _convolute_sym(pflat*W, K)
	WK  = _convolute_sym(W, K)
	res = pWK/WK
	return res.reshape(ps.shape)

def calc_ps2d(harm, harm2=None):
	"""Compute the 2d power spectrum of the harmonic-space enmap "harm", as output by
	map2harm. Use map2harm with norm="phys" to get physical units in this spectrum.
	If harm2 is specified, then the cross-spectrum between harm and harm2 is computed
	instead.

	Some example usage, where the notation a[{x,y,z},n,m] specifies that the array
	a has shape [3,n,m], and the 3 entries in the first axis should be interpreted
	as x, y and z respectively.

	1. cl[nl] = calc_ps2d(harm[ny,nx])
	   This just computes the standard power spectrum of the given harm, resulting in
	   a single 2d enmap.
	2. cl[nl] = calc_ps2d(harm1[ny,nx], harm2[ny,nx])
	   This compues the 1d cross-spectrum between the 2d enmaps harm1 and harm2.
	3. cl[{T,E,B},{T,E,B},nl] = calc_ps2d(harm[{T,E,B},None,ny,nx], harm[None,{T,E,B},ny,nx])
	   This computes the 3x3 polarization auto-spectrum for a 3d polarized harmonic enmap.
	4. cl[{T,E,B},{T,E,B},nl] = calc_ps2d(harm1[{T,E,B},None,ny,nx], harm2[None,{T,E,B},ny,nx])
	   As above, but gives the 3x3 polarization cross-spectrum between two 3d harmonic enmaps.

	The output is in the shape one would expect from numpy broadcasting. For example,
	in the last example, the TE power spectrum would be found in cl[0,1], and the
	ET power spectrum (which is different for the cross-spectrum case) is in cl[1,0]."""
	harm  = np.asanyarray(harm)
	harm2 = np.asanyarray(harm2) if harm2 is not None else harm
	# Unify dtypes
	dtype = np.result_type(harm.real, harm2.real)
	def getaddr(a): return a.__array_interface__["data"][0]
	harm, harm2 = [samewcs(a, harm) for a in np.broadcast_arrays(harm, harm2)]
	# We set the writable flags not because we intend to write, but to silience a
	# false positive warning from numpy
	harm.flags["WRITEABLE"] = harm2.flags["WRITEABLE"] = True
	# I used to flatten here to make looping simple, but that caused a copy to be made
	# when combined with np.broadcast. So instead I will use manual raveling
	pshape = harm.shape[:-2]
	npre   = int(np.prod(pshape))
	# A common use case is to compute TEBxTEB auto-cross spectra, where
	# e.g. TE === ET since harm1 is the same array as harm2. To avoid duplicate
	# calculations in this case we use a cache, which skips computing the
	# cross-spectrum of any given pair of arrays more than once.
	cache = {}
	ps2d = empty(harm.shape, harm.wcs, dtype)
	# We will loop over individual spectra
	for i in range(npre):
		I = np.unravel_index(i, pshape)
		# Avoid duplicate calculation
		key = tuple(sorted([getaddr(harm[I]), getaddr(harm2[I])]))
		if key in cache:
			ps2d[I] = cache[key]
		else:
			ps2d[I] = (harm[I]*np.conj(harm2[I])).real
			cache[key] = ps2d[I]
	return ps2d

def _convolute_sym(a,b):
	sa = np.concatenate([a,a[:,-2:0:-1]],-1)
	sb = np.concatenate([b,b[:,-2:0:-1]],-1)
	fa = enfft.rfft(sa)
	fb = enfft.rfft(sb)
	sa = enfft.ifft(fa*fb,sa,normalize=True)
	return sa[:,:a.shape[-1]]

def multi_pow(mat, exp, axes=[0,1]):
	"""Raise each sub-matrix of mat (ncomp,ncomp,...) to
	the given exponent in eigen-space."""
	return samewcs(utils.eigpow(mat, exp, axes=axes), mat)

def get_downgrade_offset(shape, wcs, factor, ref=None):
	"""Get the pixel offset required to keep a map downgraded by the given factor
	aligned with the reference point."""
	factor  = np.zeros(2, int)+factor
	if ref is None: return np.zeros(2,int)
	else:           return utils.nint(sky2pix(shape, wcs, ref))%factor

def downgrade(emap, factor, op=np.mean, ref=None, off=None, inclusive=False):
	"""Returns enmap "emap" downgraded by the given integer factor
	(may be a list for each direction, or just a number) by averaging
	inside pixels. Returns the original map if factor is None or 1."""
	if (factor is None): return emap
	factor  = np.zeros(2, int)+factor
	if np.all(factor==1): return emap
	# Optionally apply an offset to keep different downgraded maps pixel-compatible.
	# This can be either manually specified, or inferred from reference coordinates.
	if off is None:  off = get_downgrade_offset(emap.shape, emap.wcs, factor, ref)
	else:            off = np.zeros(2, int)+off
	# Do the averaging
	omap = utils.block_reduce(emap, factor[0], off=off[0], axis=-2, inclusive=inclusive, op=op)
	omap = utils.block_reduce(omap, factor[1], off=off[1], axis=-1, inclusive=inclusive, op=op)
	# Update the wcs
	wcs  = emap[...,off[0]::factor[0],off[1]::factor[1]].wcs
	wcs.wcs.crpix += (off[1::-1]>0)*inclusive # extra downgraded pixel in front if inclusive with offset
	omap = ndmap(omap, wcs)
	return omap

def downgrade_fft(emap, factor):
	"""Like downgrade(emap, factor), but uses fourier-resampling. This avoids
	introducing both a pixel window and aliasing, but assumes periodic boundary
	conditions."""
	return resample(emap, utils.nint(np.array(emap.shape[-2:])/factor))

def upgrade_fft(emap, factor):
	"""Like upgrade(emap, factor), but uses fourier-resampling. This avoids
	introducing any sharp edges, preserving the shape of the power spectrum."""
	return resample(emap, utils.nint(np.array(emap.shape[-2:])*factor))

def upgrade(emap, factor, off=None, oshape=None, inclusive=False):
	"""Upgrade emap to a larger size using nearest neighbor interpolation,
	returning the result. More advanced interpolation can be had using
	enmap.interpolate."""
	factor  = np.zeros(2, int)+factor
	off     = np.zeros(2,int)+(0 if off is None else off)
	# If no output shape specified, guess one that had no pixels left over at the end
	if oshape is None: oshape = (np.array(emap.shape[-2:])-(off>0)*inclusive)*factor+off
	omap = utils.block_expand(emap, factor[0], oshape[-2], off=off[0], axis=-2, inclusive=inclusive)
	omap = utils.block_expand(omap, factor[1], oshape[-1], off=off[1], axis=-1, inclusive=inclusive)
	# Correct the WCS information
	omap = ndmap(omap, emap.wcs.copy())
	for j in range(2):
		omap.wcs.wcs.crpix[j] -= 0.5 + (off[1-j]>0)*inclusive
		omap.wcs.wcs.crpix[j] *= factor[1-j]
		omap.wcs.wcs.cdelt[j] /= factor[1-j]
		omap.wcs.wcs.crpix[j] += 0.5 + off[1-j]
	return omap

def downgrade_geometry(shape, wcs, factor):
	"""Returns the oshape, owcs corresponding to a map with geometry
	shape, wcs that has been downgraded by the given factor. Similar
	to scale_geometry, but truncates the same way as downgrade, and only
	supports integer factors."""
	factor = np.full(2, 1, dtype=int)*factor
	oshape = tuple(shape[-2:]//factor)
	owcs   = wcsutils.scale(wcs, 1.0/factor, rowmajor=True)
	return oshape, owcs

def upgrade_geometry(shape, wcs, factor):
	return scale_geometry(shape, wcs, factor)

def crop_geometry(shape, wcs, box=None, pixbox=None, oshape=None, recenter=False):
	if pixbox is None:
		box    = np.asarray(box)
		# Allow box and pixbox to be 1d, in which case we will
		# crop around a central point
		if box.ndim == 2: pixbox = subinds(shape, wcs, box, cap=False)
		else:             pixbox = utils.nint(sky2pix(shape, wcs, box))
	# We assume that the box selects pixel edges, so any pixel that is
	# even partially inside the box should be included. This means that
	# pixel i would be included for i-0.5, but not for i-0.6. We should
	# thefore use rounding boundaries, we just have to make sure it's
	# numerically stable
	#print("box", box/utils.degree)
	#print("mid", np.mean(box,0)/utils.degree)
	#print("pixbox", pixbox)
	#pixbox = utils.nint(pixbox)
	#print("pixbox2", pixbox)
	pixbox = np.asarray(pixbox)
	# Handle 1d case
	if pixbox.ndim == 1:
		if oshape is None: raise ValueError("crop_geometry needs an explicit output shape when given a 1d box (i.e. a single point instead of a bounding box")
		shp    = np.array(oshape[-2:])
		pixbox = np.array([pixbox-shp//2,pixbox-shp//2+shp])
	#print("pixbox3", pixbox)
	# Can now proceed assuming 2d
	oshape = tuple(shape[:-2]) + tuple(np.abs(pixbox[1]-pixbox[0]))
	owcs   = wcs.deepcopy()
	owcs.wcs.crpix -= pixbox[0,::-1]
	if recenter: owcs = wcsutils.recenter_cyl_x(owcs, oshape[-1]//2)
	return oshape, owcs

def distance_transform(mask, omap=None, rmax=None, method="cellgrid"):
	"""Given a boolean mask, produce an output map where the value in each pixel is the distance
	to the closest false pixel in the mask. See distance_from for the meaning of rmax."""
	from pixell import distances
	if omap is None: omap = zeros(mask.shape, mask.wcs)
	for i in range(len(mask.preflat)):
		edge_pix = np.array(distances.find_edges(mask.preflat[i]))
		edge_pos = mask.pix2sky(edge_pix, safe=False)
		omap.preflat[i] = distance_from(mask.shape, mask.wcs, edge_pos, rmax=rmax, method=method)
	# Distance is always zero inside mask
	omap *= mask
	return omap

def labeled_distance_transform(labels, omap=None, odomains=None, rmax=None, method="cellgrid"):
	"""Given a map of labels going from 1 to nlabel, produce an output map where the value
	in each pixel is the distance to the closest nonzero pixel in the labels, as well as a
	map of which label each pixel was closest to. See distance_from for the meaning of rmax."""
	from pixell import distances
	if omap is None: omap = zeros(labels.shape, labels.wcs)
	if odomains is None: odomains = zeros(omap.shape, omap.wcs, np.int32)
	for i in range(len(labels.preflat)):
		edge_pix = np.array(distances.find_edges_labeled(labels.preflat[i]))
		edge_pos = labels.pix2sky(edge_pix, safe=False)
		_, domains = distance_from(labels.shape, labels.wcs, edge_pos, omap=omap.preflat[i], domains=True, rmax=rmax, method=method)
		# Get the edge_pix to label mapping
		mapping = labels.preflat[i][edge_pix[0],edge_pix[1]]
		mask    = domains >= 0
		odomains.preflat[i,mask] = mapping[domains[mask]]
		# Distance is always zero inside each labeled region
		mask    = labels.preflat[i] != 0
		omap.preflat[i][mask] = 0
	return omap, odomains

def distance_from(shape, wcs, points, omap=None, odomains=None, domains=False, method="cellgrid", rmax=None, step=1024):
	"""Find the distance from each pixel in the geometry (shape, wcs) to the
	nearest of the points[{dec,ra},npoint], returning a [ny,nx] map of distances.
	If domains==True, then it will also return a [ny,nx] map of the index of the point
	that was closest to each pixel. If rmax is specified and the method is "cellgrid" or "bubble", then
	distances will only be computed up to rmax. Beyond that distance will be set to rmax
	and domains to -1. This can be used to speed up the calculation when one only cares
	about nearby areas."""
	from pixell import distances
	if wcsutils.is_plain(wcs): warnings.warn("Distance functions are not tested on plain coordinate systems.")
	if omap is None: omap = empty(shape[-2:], wcs)
	if domains and odomains is None: odomains = empty(shape[-2:], wcs, np.int32)
	points = np.asarray(points)
	if points.ndim == 1: points = points[:,None]
	assert points.ndim == 2 and len(points) == 2, "points must be [{dec,ra},npoint]"
	# Handle case where no points are specified
	if points.size == 0:
		if rmax is None: rmax = np.inf
		omap[:] = rmax
		if domains: odomains[:] = -1
		return (omap, odomains) if domains else omap
	# Ok, we have at least one point, use the normal stuff
	if wcsutils.is_separable(wcs):
		dec, ra = posaxes(shape, wcs)
		if method == "bubble":
			point_pix = utils.nint(sky2pix(shape, wcs, points))
			return distances.distance_from_points_bubble_separable(dec, ra, points, point_pix, rmax=rmax, omap=omap, odomains=odomains, domains=domains)
		elif method == "cellgrid":
			point_pix = utils.nint(sky2pix(shape, wcs, points))
			return distances.distance_from_points_cellgrid(dec, ra, points, point_pix, rmax=rmax, omap=omap, odomains=odomains, domains=domains)
		elif method == "simple":
			return distances.distance_from_points_simple_separable(dec, ra, points, omap=omap, odomains=odomains, domains=domains)
		else: raise ValueError("Unknown method '%s'" % str(method))
	else:
		# We have a general geometry, so we need the full posmap. But to avoid wasting memory we
		# can loop over chunks of the posmap.
		if method == "bubble":
			# Not sure how to slice bubble. Just do it in one go for now
			pos = posmap(shape, wcs, safe=False)
			point_pix = utils.nint(sky2pix(shape, wcs, points))
			return distances.distance_from_points_bubble(pos, points, point_pix, rmax=rmax, omap=omap, odomains=odomains, domains=domains)
		elif method == "cellgrid":
			pos = posmap(shape, wcs, safe=False)
			point_pix = utils.nint(sky2pix(shape, wcs, points))
			return distances.distance_from_points_cellgrid(pos[0], pos[1], points, point_pix, rmax=rmax, omap=omap, odomains=odomains, domains=domains)
		elif method == "simple":
			geo = Geometry(shape, wcs)
			for y in range(0, shape[-2], step):
				sub_geo = geo[y:y+step]
				pos     = posmap(*sub_geo, safe=False)
				if domains:
					distances.distance_from_points_simple(pos, points, omap=omap[y:y+step], odomains=odomains[y:y+step], domains=True)
				else:
					distances.distance_from_points_simple(pos, points, omap=omap[y:y+step])
			if domains: return omap, odomains
			else:       return omap

def distance_transform_healpix(mask, omap=None, rmax=None, method="heap"):
	"""Given a boolean healpix mask, produce an output map where the value in each pixel is the distance
	to the closest false pixel in the mask. See distance_from for the meaning of rmax."""
	import healpy
	from pixell import distances
	npix  = mask.shape[-1]
	mflat = mask.reshape(-1,npix)
	nside = healpy.npix2nside(npix)
	info  = distances.healpix_info(nside)
	if omap is None: omap = np.zeros(mflat.shape)
	for i in range(len(mflat)):
		edge_pix = distances.find_edges_healpix(info, mflat[i])
		edge_pos = np.array(healpy.pix2ang(info.nside, edge_pix))
		edge_pos[0] = np.pi/2-edge_pos[0]
		distances.distance_from_points_healpix(info, edge_pos, edge_pix, omap=omap[i], rmax=rmax, method=method)
	omap = omap.reshape(mask.shape)
	# Distance is always zero inside mask
	omap *= mask
	return omap

def labeled_distance_transform_healpix(labels, omap=None, odomains=None, rmax=None, method="heap"):
	"""Given a healpix map of labels going from 1 to nlabel, produce an output map where the value
	in each pixel is the distance to the closest nonzero pixel in the labels, as well as a
	map of which label each pixel was closest to. See distance_from for the meaning of rmax."""
	import healpy
	from pixell import distances
	npix  = labels.shape[-1]
	lflat = labels.reshape(-1,npix)
	nside = healpy.npix2nside(npix)
	info  = distances.healpix_info(nside)
	if omap is None: omap = np.zeros(lflat.shape)
	if odomains is None: odomains = np.zeros(lflat.shape)
	for i in range(len(lflat)):
		edge_pix = distances.find_edges_labeled_healpix(info, lflat[i])
		edge_pos = np.array(healpy.pix2ang(info.nside, edge_pix))
		edge_pos[0] = np.pi/2-edge_pos[0]
		_, domains = distances.distance_from_points_healpix(info, edge_pos, edge_pix, omap=omap[i], domains=True, rmax=rmax, method=method)
		# Get the edge_pix to label mapping
		mapping = lflat[i][edge_pix]
		mask    = domains >= 0
		odomains[i,mask] = mapping[domains[mask]]
		# Distance is always zero inside each labeled region
		mask = lflat[i] != 0
		omap[i][mask] = 0
	omap = omap.reshape(labels.shape)
	odomains = odomains.reshape(labels.shape)
	return omap, odomains

def distance_from_healpix(nside, points, omap=None, odomains=None, domains=False, rmax=None, method="bubble"):
	"""Find the distance from each pixel in healpix map with nside nside to the
	nearest of the points[{dec,ra},npoint], returning a [ny,nx] map of distances.
	If domains==True, then it will also return a [ny,nx] map of the index of the point
	that was closest to each pixel. If rmax is specified, then distances will only be
	computed up to rmax. Beyond that distance will be set to rmax and domains to -1.
	This can be used to speed up the calculation when one only cares about nearby areas."""
	import healpy
	from pixell import distances
	info = distances.healpix_info(nside)
	if omap is None: omap = np.empty(info.npix)
	if domains and odomains is None: odomains = np.empty(info.npix, np.int32)
	pixs = utils.nint(healpy.ang2pix(nside, np.pi/2-points[0], points[1]))
	return distances.distance_from_points_healpix(info, points, pixs, rmax=rmax, omap=omap, odomains=odomains, domains=domains, method=method)

def grow_mask(mask, r):
	"""Grow the True part of boolean mask "mask" by a distance of r radians"""
	return (~mask).distance_transform(rmax=r) < r

def shrink_mask(mask, r):
	"""Shrink the True part of boolean mask "mask" by a distance of r radians"""
	return mask.distance_transform(rmax=r) >= r

def pad(emap, pix, return_slice=False, wrap=False, value=0):
	"""Pad enmap "emap", creating a larger map with zeros filled in on the sides.
	How much to pad is controlled via pix, which har format [{from,to},{y,x}],
	[{y,x}] or just a single number to apply on all sides. E.g. pix=5 would pad
	by 5 on all sides, and pix=[[1,2],[3,4]] would pad by 1 on the bottom,
	2 on the left, 3 on the top and 4 on the right."""
	pix = np.asarray(pix,dtype=int)
	if pix.ndim == 0:
		pix = np.array([[pix,pix],[pix,pix]])
	elif pix.ndim == 1:
		pix = np.array([pix,pix])
	# Exdend the wcs in each direction.
	w = emap.wcs.deepcopy()
	w.wcs.crpix += pix[0,::-1]
	# Construct a slice between the new and old map
	res = full(emap.shape[:-2]+tuple([s+sum(p) for s,p in zip(emap.shape[-2:],pix.T)]),wcs=w, val=value, dtype=emap.dtype)
	mslice = (Ellipsis,slice(pix[0,0],res.shape[-2]-pix[1,0]),slice(pix[0,1],res.shape[-1]-pix[1,1]))
	res[mslice] = emap
	if wrap:
		res[...,:pix[0,0],:]  = res[...,-pix[0,0]-pix[1,0]:-pix[1,0],:]
		res[...,-pix[1,0]:,:] = res[...,pix[0,0]:pix[0,0]+pix[1,0],:]
		res[...,:,:pix[0,1]]  = res[...,:,-pix[0,1]-pix[1,1]:-pix[1,1]]
		res[...,:,-pix[1,1]:] = res[...,:,pix[0,1]:pix[0,1]+pix[1,1]]
	return (res,mslice) if return_slice else res

def find_blank_edges(m, value="auto"):
	"""Returns blanks[{front,back},{y,x}], the size of the blank area
	at the beginning and end of each axis of the map, where the argument
	"value" determines which value is considered blank. Can be a float value,
	or the strings "auto" or "none". Auto will choose the value that maximizes
	the edge area considered blank. None will result in nothing being consideered blank."""
	if value == "auto":
		# Find the median value along each edge
		medians = [np.median(m[...,:,i],-1) for i in [0,-1]] + [np.median(m[...,i,:],-1) for i in [0,-1]]
		bs = [find_blank_edges(m, med) for med in medians]
		nb = [np.prod(np.sum(b,0)) for b in bs]
		blanks = bs[np.argmax(nb)]
		return blanks
	elif value == "none":
		# Don't use any values for cropping, so no cropping is done
		return np.zeros([2,2],dtype=int)
	else:
		value   = np.asarray(value)
		# Find which rows and cols consist entirely of the given value
		hitmask = np.all(np.isclose(m.T, value.T, equal_nan=True, rtol=1e-6, atol=0).T,axis=tuple(range(m.ndim-2)))
		hitrows = np.where(~np.all(hitmask,1))[0]
		hitcols = np.where(~np.all(hitmask,0))[0]
		y1, y2  = hitrows[[0,-1]] if len(hitrows) > 0 else (0,m.shape[-2]-1)
		x1, x2  = hitcols[[0,-1]] if len(hitcols) > 0 else (0,m.shape[-1]-1)
		# Find the first and last row and col which aren't all the value
		blanks  = np.array([
			[y1, y2],
			[x1, x2],
		]).T
		blanks[1] = m.shape[-2:]-blanks[1]-1
		return blanks

def autocrop(m, method="plain", value="auto", margin=0, factors=None, return_info=False):
	"""Adjust the size of m to be more fft-friendly. If possible,
	blank areas at the edge of the map are cropped to bring us to a nice
	length. If there there aren't enough blank areas, the map is padded
	instead. If value="none" no values are considered blank, so no cropping
	will happen. This can be used to autopad for fourier-friendliness."""
	blanks  = find_blank_edges(m, value=value)
	nblank  = np.sum(blanks,0)
	# Find the first good sizes larger than the unblank lengths
	minshape  = m.shape[-2:]-nblank+margin
	if method == "plain":
		goodshape = minshape
	elif method == "fft":
		goodshape = np.array([enfft.fft_len(l, direction="above", factors=None) for l in minshape])
	else:
		raise ValueError("Unknown autocrop method %s!" % method)
	# Pad if necessary
	adiff   = np.maximum(0,goodshape-m.shape[-2:])
	padding = [[0,0],[0,0]]
	if any(adiff>0):
		padding = [adiff,[0,0]]
		m = pad(m, padding)
		blanks[0] += adiff
		nblank = np.sum(blanks,0)
	# Then crop to goodshape
	tocrop = m.shape[-2:]-goodshape
	lower  = np.minimum(tocrop,blanks[0])
	upper  = tocrop-lower
	s      = (Ellipsis,slice(lower[0],m.shape[-2]-upper[0]),slice(lower[1],m.shape[-1]-upper[1]))
	class PadcropInfo:
		slice   = s
		pad     = padding
	if return_info:
		return m[s], PadcropInfo
	else:
		return m[s]

def padcrop(m, info):
	return pad(m, info.pad)[info.slice]

def grad(m):
	"""Returns the gradient of the map m as [2,...]."""
	return ifft(fft(m)*_widen(m.lmap(),m.ndim+1)*1j).real

def grad_pix(m):
	"""The gradient of map m expressed in units of pixels.
	Not the same as the gradient of m with resepect to pixels.
	Useful for avoiding sky2pix-calls for e.g. lensing,
	and removes the complication of axes that increase in
	nonstandard directions."""
	return grad(m)*(m.shape[-2:]/m.extent(signed=True))[(slice(None),)+(None,)*m.ndim]

def div(m):
	"""Returns the divergence of the map m[2,...] as [...]."""
	return ifft(np.sum(fft(m)*_widen(m.lmap(),m.ndim)*1j,0)).real

def _widen(map,n):
	"""Helper for gard and div. Adds degenerate axes between the first
	and the last two to give the map a total dimensionality of n."""
	return map[(slice(None),) + (None,)*(n-3) + (slice(None),slice(None))]

def laplace(m):
	return -ifft(fft(m)*np.sum(m.lmap()**2,0)).real

#def apod(m, width, profile="cos", fill="zero"):
#	"""Apodize the provided map. Currently only cosine apodization is
#	implemented.
#
#    Args:
#        imap: (...,Ny,Nx) or (Ny,Nx) ndarray to be apodized
#        width: The width in pixels of the apodization on each edge.
#        profile: The shape of the apodization. Only "cos" is supported.
#	"""
#	width = np.minimum(np.zeros(2)+width,m.shape[-2:]).astype(np.int32)
#	if profile == "cos":
#		a = [0.5*(1-np.cos(np.linspace(0,np.pi,w))) for w in width]
#	else:
#		raise ValueError("Unknown apodization profile %s" % profile)
#	res = m.copy()
#	if fill == "mean":
#		offset = np.asarray(np.mean(res,(-2,-1)))[...,None,None]
#		res -= offset
#	elif fill == "median":
#		offset = np.asarray(np.median(res,(-2,-1)))[...,None,None]
#		res -= offset
#	if width[0] > 0:
#		res[...,:width[0],:] *= a[0][:,None]
#		res[...,-width[0]:,:] *= a[0][::-1,None]
#	if width[1] > 0:
#		res[...,:,:width[1]] *= a[1][None,:]
#		res[...,:,-width[1]:]  *= a[1][None,::-1]
#	if fill == "mean" or fill == "median":
#		res += offset
#	return res

def apod(map, width, profile="cos", fill="zero", inplace=False):
	width = (np.zeros(2,int)+width).astype(int)
	if not inplace: map = map.copy()
	if fill == "mean":
		offset = np.mean(map,(-2,-1))[...,None,None]
		map   -= offset
	elif fill == "median":
		offset = np.median(map,(-2,-1))[...,None,None]
		map   -= offset
	# Process the axes one by one
	for i, w in enumerate(width):
		if w <= 0: continue
		if fill == "crossfade":
			x = np.arange(1,w+1,dtype=map.dtype)/(2*w+1)
		else:
			x = np.arange(1,w+1,dtype=map.dtype)/(w+1)
		if   profile == "lin": prof = apod_profile_lin(x)
		elif profile == "cos": prof = apod_profile_cos(x)
		else: raise ValueError("Unknown apodization profile '%s'" % str(profile))
		# Apply the apodization
		slice1 = (Ellipsis,)+(slice(None),)*i    +(slice(0,w),)+(slice(None),)*(1-i)
		slice2 = (Ellipsis,)+(slice(None),)*i    +(slice(-w,None),)+(slice(None),)*(1-i)
		broad  = (None,)*i+(slice(None),)+(None,)*(1-i)
		m1 = map[slice1].copy()
		m2 = map[slice2].copy()
		if fill == "crossfade":
			map[slice1] = m1*(1-prof)[::-1][broad]+m2*prof[::-1][broad]
			map[slice2] = m2*(1-prof)[broad]+m1*prof[broad]
		elif fill in ["mean", "median", "zero"]:
			map[slice1] *= prof[broad]
			map[slice2] *= prof[::-1][broad]
	# Add in offsets if necessary
	if fill in ["mean", "median"]:
		map += offset
	return map

def apod_profile_lin(x): return x
def apod_profile_cos(x): return 0.5*(1-np.cos(np.pi*x))

def apod_mask(mask, width=1*utils.degree, edge=True, profile=apod_profile_cos):
	"""Given an enmap mask that's 0 in bad regions and 1 in good regions, return an
	apodization map that's still 0 in bad regions, but transitions smoothly
	to 1 in the good region over the given width in radians. The transition
	profile is controlled by the profile argument. Regions outside the
	image are considered to be bad."""
	if edge:
		mask = mask.copy()
		mask[..., 0,:] = False; mask[...,:, 0] = False
		mask[...,-1,:] = False; mask[...,:,-1] = False
	r = mask.distance_transform(rmax=width)
	return profile(r/width)

def lform(map, method="auto"):
	"""Given an enmap, return a new enmap that has been fftshifted (unless shift=False),
	and which has had the wcs replaced by one describing fourier space. This is mostly
	useful for plotting or writing 2d power spectra.

	It could have been useful more generally, but because all "plain" coordinate systems
	are assumed to need conversion between degrees and radians, sky2pix etc. get confused
	when applied to lform-maps."""
	omap = fftshift(map)
	omap.wcs = lwcs(map.shape, map.wcs, method=method)
	return omap

def lwcs(shape, wcs, method="auto"):
	"""Build world coordinate system for l-space"""
	lres   = 2*np.pi/extent(shape, wcs, signed=True, method=method)
	ny, nx = shape[-2:]
	owcs   = wcsutils.explicit(crpix=[nx//2+1,ny//2+1], crval=[0,0], cdelt=lres[::-1])
	return owcs

def rbin(map, center=[0,0], bsize=None, brel=1.0, return_nhit=False, return_bins=False, rop=None):
	"""Radially bin map around the given center point ([0,0] by default).
	If bsize it given it will be the constant bin width. This defaults to
	the pixel size. brel can be used to scale up the bin size. This is
	mostly useful when using automatic bsize.

	Returns bvals[...,nbin], r[nbin], where bvals is the mean
	of the map in each radial bin and r is the mid-point of each bin
	"""
	r = map.modrmap(ref=center)
	if rop: r = rop(r)
	if bsize is None:
		bsize = np.min(map.extent()/map.shape[-2:])
	return _bin_helper(map, r, bsize*brel, return_nhit=return_nhit, return_bins=return_bins)

def lbin(map, bsize=None, brel=1.0, return_nhit=False, return_bins=False, lop=None):
	"""Like rbin, but for fourier space. Returns b(l),l"""
	l = map.modlmap()
	if lop: l = lop(l)
	if bsize is None: bsize = min(abs(l[0,1]),abs(l[1,0]))
	return _bin_helper(map, l, bsize*brel, return_nhit=return_nhit, return_bins=return_bins)

def _bin_helper(map, r, bsize, return_nhit=False, return_bins=False):
	"""This is very similar to a function in utils, but was sufficiently different
	that it didn't make sense to reuse that one. This is often the case with the
	binning in utils. I should clean that up, and probably base one of the new
	functions on this one."""
	# Get the number of bins
	n     = int(np.max(r/bsize))
	rinds = utils.floor((r/bsize).reshape(-1))
	# Ok, rebin the map. We do this using bincount, which can be a bit slow
	mflat = map.reshape((-1,)+map.shape[-2:])
	mout = np.zeros((len(mflat),n))
	nhit = np.bincount(rinds)[:n]
	for i, m in enumerate(mflat):
		mout[i] = np.bincount(rinds, weights=m.reshape(-1))[:n]/nhit
	mout = mout.reshape(map.shape[:-2]+mout.shape[1:])
	# What r should we assign to each bin? We could just use the bin center,
	# but since we're averaging point samples in each bin, it makes more sense
	# to assign the same average of the r values
	orads = np.bincount(rinds, weights=r.reshape(-1))[:n]/nhit
	if return_bins:
		edges = np.arange(len(orads)+1)*bsize
		orads = np.array([orads,edges[:-1],edges[1:]])
	if return_nhit: return mout, orads, nhit
	else: return mout, orads

def radial_average(map, center=[0,0], step=1.0):
	warnings.warn("radial_average has been renamed to rbin", DeprecationWarning)
	return rbin(map, center=center, brel=step)

def padslice(map, box, default=np.nan):
	"""Equivalent to map[...,box[0,0]:box[1,0],box[0,1]:box[1,1]], except that
	pixels outside the map are treated as actually being present, but filled with
	the value given by "default". Hence, ther esult will always have size box[1]-box[0]."""
	box = np.asarray(box).astype(int)
	# Construct our output map
	wcs = map.wcs.deepcopy()
	wcs.wcs.crpix -= box[0,::-1]
	res = full(map.shape[:-2]+tuple(box[1]-box[0]), wcs, default, map.dtype)
	# Get the (possibly smaller) box for the valid pixels of the input map
	ibox = np.maximum(0,np.minimum(np.array(map.shape[-2:])[None],box))
	# Copy over the relevant region
	o, w = ibox[0]-box[0], ibox[1]-ibox[0]
	res[...,o[0]:o[0]+w[0],o[1]:o[1]+w[1]] = map[...,ibox[0,0]:ibox[1,0],ibox[0,1]:ibox[1,1]]
	return res

def tile_maps(maps):
	"""Given a 2d list of enmaps representing contiguous tiles in the
	same global pixelization, stack them into a total map and return it.
	E.g. if maps = [[a,b],[c,d]], then the result would be
	      c d
	map = a b
	"""
	# First stack the actual data:
	m = np.concatenate([np.concatenate(row,-1) for row in maps],-2)
	# Then figure out the wcs of the result. crpix counts from the
	# lower left corner, so a and the total map should have the same wcs
	m = samewcs(m, maps[0][0])
	return m

def stamps(map, pos, shape, aslist=False):
	"""Given a map, extract a set of identically shaped postage stamps with corners
	at pos[ntile,2]. The result will be an enmap with shape [ntile,...,ny,nx]
	and a wcs appropriate for the *first* tile only. If that is not the
	behavior wanted, you can specify aslist=True, in which case the result
	will be a list of enmaps, each with the correct wcs."""
	shape = np.zeros(2)+shape
	pos   = np.asarray(pos)
	res   = []
	for p in pos:
		res.append(padslice(map, [p,p+shape]))
	if aslist: return res
	res = samewcs(np.array(res),res[0])
	return res

def to_healpix(imap, omap=None, nside=0, order=3, chunk=100000):
	"""Project the enmap "imap" onto the healpix pixelization. If omap is given,
	the output will be written to it. Otherwise, a new healpix map will be constructed.
	The healpix map must be in RING order. nside controls the resolution of the output map.
	If 0, nside is chosen such that the output map is higher resolution than the input.
	This is needed to avoid losing information. To go to a lower-resolution output map,
	you should first degrade the input map. The chunk argument affects the speed/memory
	tradeoff of the function. Higher values use more memory, and might (and might not)
	give higher speed."""
	warnings.warn("enmap.to_healpix is deprecated. Reprojecting this way is error-prone due to the potential loss of information, and the (very small) loss of high-l power due to the use of spline interpolation. Use reproject.map2healpix instead. And read its docstring!")
	import healpy
	ip = utils.interpolator(imap, order=order)
	if omap is None:
		# Generate an output map
		if not nside:
			npix_full_cyl = 4*np.pi/imap.pixsize()
			nside = 2**int(np.floor(np.log2((npix_full_cyl/12)**0.5)))
		npix = 12*nside**2
		omap = np.zeros(imap.shape[:-2]+(npix,),imap.dtype)
	else:
		nside = healpy.npix2nside(omap.shape[-1])
	npix = omap.shape[-1]
	# Interpolate values at output pixel positions
	for i in range(0, npix, chunk):
		pos   = np.array(healpy.pix2ang(nside, np.arange(i, min(npix,i+chunk))))
		# Healpix uses polar angle, not dec
		pos[0] = np.pi/2 - pos[0]
		omap[...,i:i+chunk] = imap.at(pos, ip=ip)
	return omap

def to_flipper(imap, omap=None, unpack=True):
	"""Convert the enmap "imap" into a flipper map with the same geometry. If
	omap is given, the output will be written to it. Otherwise, a an array of
	flipper maps will be constructed. If the input map has dimensions
	[a,b,c,ny,nx], then the output will be an [a,b,c] array with elements
	that are flipper maps with dimension [ny,nx]. The exception is for
	a 2d enmap, which is returned as a plain flipper map, not a
	0-dimensional array of flipper maps. To avoid this unpacking, pass

	Flipper needs cdelt0 to be in decreasing order. This function ensures that,
	at the cost of losing the original orientation. Hence to_flipper followed
	by from_flipper does not give back an exactly identical map to the one
	on started with.
	"""
	import flipper.liteMap
	if imap.wcs.wcs.cdelt[0] > 0: imap = imap[...,::-1]
	# flipper wants a different kind of wcs object than we have.
	header = imap.wcs.to_header(relax=True)
	header['NAXIS']  = 2
	header['NAXIS1'] = imap.shape[-1]
	header['NAXIS2'] = imap.shape[-2]
	flipwcs = flipper.liteMap.astLib.astWCS.WCS(header, mode="pyfits")
	iflat = imap.preflat
	if omap is None:
		omap = np.empty(iflat.shape[:-2],dtype=object)
	for i, m in enumerate(iflat):
		omap[i] = flipper.liteMap.liteMapFromDataAndWCS(iflat[i], flipwcs)
	omap = omap.reshape(imap.shape[:-2])
	if unpack and omap.ndim == 0: return omap.reshape(-1)[0]
	else: return omap

def from_flipper(imap, omap=None):
	"""Construct an enmap from a flipper map or array of flipper maps imap.
	If omap is specified, it must have the correct shape, and the data will
	be written there."""
	imap   = np.asarray(imap)
	first  = imap.reshape(-1)[0]
	# flipper and enmap wcs objects come from different wcs libraries, so
	# they must be converted
	wcs    = wcsutils.WCS(first.wcs.header).sub(2)
	if omap is None:
		omap = empty(imap.shape + first.data.shape, wcs, first.data.dtype)
	# Copy over all components
	iflat = imap.reshape(-1)
	for im, om in zip(iflat, omap.preflat):
		om[:] = im.data
	omap = fix_endian(omap)
	return omap

############
# File I/O #
############

def write_map(fname, emap, fmt=None, address=None, extra={}, allow_modify=False):
	"""Writes an enmap to file. If fmt is not passed,
	the file type is inferred from the file extension, and can
	be either fits or hdf. This can be overriden by
	passing fmt with either 'fits' or 'hdf' as argument.

	The other arguments are passed to write_fits and/or write_hdf."""
	if fmt == None:
		if   fname.endswith(".hdf"):     fmt = "hdf"
		elif fname.endswith(".fits"):    fmt = "fits"
		elif fname.endswith(".fits.gz"): fmt = "fits"
		else: fmt = "fits"
	if fmt == "fits":
		write_fits(fname, emap, extra=extra, allow_modify=allow_modify)
	elif fmt == "hdf":
		write_hdf(fname, emap, address=address, extra=extra)
	else:
		raise ValueError

def read_map(fname, fmt=None, sel=None, box=None, pixbox=None, geometry=None, wrap="auto", mode=None, sel_threshold=10e6, wcs=None, hdu=None, delayed=False, verbose=False, address=None, recenter=False):
	"""Read an enmap from file. The file type is inferred
	from the file extension, unless fmt is passed.
	fmt must be one of 'fits' and 'hdf'.

	The sel, box, pixbox, geometry, wrap, mode, and delayed arguments
	are all used by read_helper to (optionally) select a subregion of
	the map or change how it is wrapped on the sky.

	The hdu and verbose arguments are only used for FITS (see
	read_fits).  The address argument is only used for HDF (see
	read_hdf)."""
	toks = fname.split(":")
	fname = toks[0]
	if fmt == None:
		if   fname.endswith(".hdf"):     fmt = "hdf"
		elif fname.endswith(".npy"):     fmt = "npy"
		elif fname.endswith(".fits"):    fmt = "fits"
		elif fname.endswith(".fits.gz"): fmt = "fits"
		else: fmt = "fits"
	if fmt == "fits":
		res = read_fits(fname, sel=sel, box=box, pixbox=pixbox, geometry=geometry, wrap=wrap, mode=mode, sel_threshold=sel_threshold, wcs=wcs, hdu=hdu, delayed=delayed, recenter=recenter, verbose=verbose)
	elif fmt == "hdf":
		res = read_hdf(fname, sel=sel, box=box, pixbox=pixbox, geometry=geometry, wrap=wrap, mode=mode, sel_threshold=sel_threshold, wcs=wcs, delayed=delayed, hdu=hdu, recenter=recenter, address=address)
	elif fmt == "npy":
		res = read_npy(fname, sel=sel, box=box, pixbox=pixbox, geometry=geometry, wrap=wrap, mode=mode, sel_threshold=sel_threshold, wcs=wcs, delayed=delayed, hdu=hdu, recenter=recenter, address=address)
	else:
		raise ValueError
	if len(toks) > 1:
		res = eval("res"+":".join(toks[1:]))
	return res

def read_map_geometry(fname, fmt=None, hdu=None, address=None):
	"""Read an enmap geometry from file. The file type is inferred
	from the file extension, unless fmt is passed.
	fmt must be one of 'fits' and 'hdf'."""
	toks = fname.split(":")
	fname = toks[0]
	if fmt == None:
		if   fname.endswith(".hdf"):     fmt = "hdf"
		elif fname.endswith(".fits"):    fmt = "fits"
		elif fname.endswith(".fits.gz"): fmt = "fits.gz"
		else: fmt = "fits"
	if fmt == "fits":
		shape, wcs = read_fits_geometry(fname, hdu=hdu)
	elif fmt == "fits.gz":
		shape, wcs = read_fits_geometry(fname, hdu=hdu, quick=False)
	elif fmt == "hdf":
		shape, wcs = read_hdf_geometry(fname, address=address)
	else:
		raise ValueError
	if len(toks) > 1:
		sel = eval("utils.sliceeval"+":".join(toks[1:]))[-2:]
		shape, wcs = slice_geometry(shape, wcs, sel)
	return shape, wcs

def read_map_dtype(fname, fmt=None, hdu=None, address=None):
	toks = fname.split(":")
	fname = toks[0]
	if fmt == None:
		if   fname.endswith(".hdf"):     fmt = "hdf"
		elif fname.endswith(".fits"):    fmt = "fits"
		elif fname.endswith(".fits.gz"): fmt = "fits.gz"
		else: fmt = "fits"
	if   fmt == "fits":    return read_fits_dtype(fname, hdu=hdu)
	elif fmt == "fits.gz": return read_fits_dtype(fname, hdu=hdu, quick=False)
	elif fmt == "hdf":     return read_hdf_dtype (fname, address=address)
	else: raise ValueError

def write_map_geometry(fname, shape, wcs, fmt=None):
	"""Write an enmap geometry to file. The file type is inferred
	from the file extension, unless fmt is passed.
	fmt must be one of 'fits' and 'hdf'. Only fits is supported for now, though."""
	toks = fname.split(":")
	fname = toks[0]
	if fmt == None:
		if   fname.endswith(".hdf"):     fmt = "hdf"
		elif fname.endswith(".fits"):    fmt = "fits"
		else: fmt = "fits"
	if fmt == "fits":
		write_fits_geometry(fname, shape, wcs)
	elif fmt == "hdf":
		raise NotImplementedError("Write write_hdf_geometry not implemented yet")
	else:
		raise ValueError

def write_fits(fname, emap, extra={}, allow_modify=False):
	"""Write an enmap to a fits file."""
	# The fits write routines may attempt to modify
	# the map. So make a copy.
	if not allow_modify:
		emap = enmap(emap, copy=True)
	# Get our basic wcs header
	header = emap.wcs.to_header(relax=True)
	# Add our map headers
	header['NAXIS'] = emap.ndim
	for i,n in enumerate(emap.shape[::-1]):
		header['NAXIS%d'%(i+1)] = n
	for key, val in extra.items():
		header[key] = val
	hdus   = astropy.io.fits.HDUList([astropy.io.fits.PrimaryHDU(emap, header)])
	if isinstance(fname, str):
		utils.mkdir(os.path.dirname(fname))
	with warnings.catch_warnings():
		warnings.filterwarnings('ignore')
		hdus.writeto(fname, overwrite=True)

def write_fits_geometry(fname, shape, wcs):
	"""Write just the geometry to a fits file that will only contain the header"""
	header = wcs.to_header(relax=True)
	header.insert(0, ("SIMPLE",True))
	header.insert(1, ("BITPIX",-32))
	header.insert(2, ("NAXIS",len(shape)))
	for i, s in enumerate(shape[::-1]):
		header.insert(3+i, ("NAXIS%d"%(i+1),s))
	# Dummy, but must be present
	utils.mkdir(os.path.dirname(fname))
	header.tofile(fname, overwrite=True)

def read_fits(fname, hdu=None, sel=None, box=None, pixbox=None, geometry=None, wrap="auto", mode=None, sel_threshold=10e6, wcs=None, delayed=False, recenter=False, verbose=False):
	"""Read an enmap from the specified fits file. By default,
	the map and coordinate system will be read from HDU 0. Use
	the hdu argument to change this. The map must be stored as
	a fits image. If sel is specified, it should be a slice
	that will be applied to the image before reading. This avoids
	reading more of the image than necessary. Instead of sel,
	a coordinate box [[yfrom,xfrom],[yto,xto]] can be specified."""
	if hdu is None: hdu = 0
	hdu = astropy.io.fits.open(fname)[hdu]
	ndim = len(hdu.shape)
	if hdu.header["NAXIS"] < 2:
		raise ValueError("%s is not an enmap (only %d axes)" % (str(fname), hdu.header["NAXIS"]))
	if wcs is None:
		with warnings.catch_warnings():
			wcs = wcsutils.WCS(hdu.header).sub(2)
	proxy = ndmap_proxy_fits(hdu, wcs, fname=fname, threshold=sel_threshold, verbose=verbose)
	return read_helper(proxy, sel=sel, box=box, pixbox=pixbox, geometry=geometry, wrap=wrap, mode=mode, delayed=delayed, recenter=recenter)

def read_fits_header(fname, hdu=None, quick=True):
	if hdu is None: hdu = 0
	if hdu == 0 and quick:
		# Read header only, without body
		if isinstance(fname, str):
			with open(fname, "rb") as ifile:
				header = astropy.io.fits.Header.fromstring(ifile.read(2880))
		else:
			# Handle the case where the user already has a file object
			header = astropy.io.fits.Header.fromstring(fname.read(2880))
	else:
		with utils.nowarn():
			header = astropy.io.fits.open(fname)[hdu].header
	return header

def read_fits_geometry(fname, hdu=None, quick=True):
	"""Read an enmap wcs from the specified fits file. By default,
	the map and coordinate system will be read from HDU 0. Use
	the hdu argument to change this. The map must be stored as
	a fits image."""
	header = read_fits_header(fname, hdu=hdu, quick=quick)
	if header["NAXIS"] < 2:
		raise ValueError("%s is not an enmap (only %d axes)" % (str(fname), header["NAXIS"]))
	with warnings.catch_warnings():
		wcs = wcsutils.WCS(header).sub(2)
	shape = tuple([header["NAXIS%d"%(i+1)] for i in range(header["NAXIS"])[::-1]])
	return shape, wcs

def read_fits_dtype(fname, hdu=None, quick=True):
	header = read_fits_header(fname, hdu=hdu, quick=quick)
	if "BITPIX" not in header: raise KeyError("BITPIX not defined in fits file")
	bitpix = header["BITPIX"]
	table  = {-32:np.float32, -64:np.float64, 8:np.int8, 16:np.int16, 32:np.int32, 64:np.int64}
	if bitpix not in table: raise ValueError("Unrecognized BITPIX %d" % bitpix)
	return table[bitpix]

def write_hdf(fname, emap, address=None, extra={}):
	"""Write an enmap as an hdf file, preserving all the WCS
	metadata.

	Args:
	  fname (str or h5py.Group): Filename or open h5py handle.
	  emap (ndmap): Object to store.
	  address (str): Group address within the HDF file to place
	    the result.  If None, the data are written at root level
	    after truncating the file.
	  extra (dict): additional data to write into the output.

	Notes:
	  If address is None, the output file will be replaced if it
	  exists.  If address is a string, and the target file exists,
	  the file will not be reset but anything living at that
	  address will be replaced with the encoded emap."""
	import h5py
	emap = enmap(emap, copy=False)
	if isinstance(fname, h5py.Group):
		context = contextlib.nullcontext(fname)
	else:
		utils.mkdir(os.path.dirname(fname))
		mode = "w" if address is None else "a"
		context = h5py.File(fname, mode)
	with context as hfile:
		if address is not None:
			if address in hfile:
				del hfile[address]
			hfile = hfile.create_group(address)
		hfile["data"] = emap
		header = emap.wcs.to_header()
		for key in header:
			hfile["wcs/"+key] = header[key]
		for key, val in extra.items():
			hfile[key] = val

def read_hdf(fname, hdu=None, sel=None, box=None, pixbox=None, geometry=None, wrap="auto", mode=None, sel_threshold=10e6, wcs=None, delayed=False, address=None, recenter=False):
	"""Read an enmap from the specified hdf file. Two formats
	are supported. The old enmap format, which simply used
	a bounding box to specify the coordinates, and the new
	format, which uses WCS properties. The latter is used if
	available. With the old format, plate carree projection
	is assumed. Note: some of the old files have a slightly
	buggy wcs, which can result in 1-pixel errors.

	If address is a string, the map will be loaded from that group
	address within fname.

	Note fname can be passed in as an h5py.Group (e.g. an open
	h5py.File) instead of a string, and the map will be read from that
	handle."""
	import h5py
	if isinstance(fname, h5py.Group):
		context = contextlib.nullcontext(fname)
	else:
		context = h5py.File(fname, "r")
	with context as hfile:
		if address is not None:
			hfile = hfile[address]
		data = hfile["data"][()]
		hwcs = hfile["wcs"]
		header = astropy.io.fits.Header()
		for key in hwcs:
			header[key] = fix_python3(hwcs[key][()])
		if wcs is None:
			wcs = wcsutils.WCS(header).sub(2)
		proxy = ndmap_proxy_hdf(data, wcs, fname=fname, threshold=sel_threshold)
		return read_helper(proxy, sel=sel, box=box, pixbox=pixbox, geometry=geometry, wrap=wrap, mode=mode, delayed=delayed, recenter=recenter)

def read_hdf_geometry(fname, address=None):
	"""Read an enmap wcs from the specified hdf file."""
	import h5py
	with h5py.File(fname,"r") as hfile:
		if address is not None:
			hfile = hfile[address]
		hwcs = hfile["wcs"]
		header = astropy.io.fits.Header()
		for key in hwcs:
			header[key] = hwcs[key][()]
		wcs   = wcsutils.WCS(header).sub(2)
		shape = hfile["data"].shape
	return shape, wcs

def read_hdf_dtype(fname, address=None):
	import h5py
	with h5py.File(fname,"r") as hfile:
		if address is not None:
			hfile = hfile[address]
		return hfile["data"].dtype

def read_npy(fname, hdu=None, sel=None, box=None, pixbox=None, geometry=None, wrap="auto", mode=None, sel_threshold=10e6, wcs=None, delayed=False, address=None, recenter=False):
	"""Read an enmap from the specified npy file. Only minimal support.
	No wcs information."""
	return enmap(np.load(fname), wcs)

def fix_python3(s):
	"""Convert "bytes" to string in python3, while leaving other types unmolested.
	Python3 string handling is stupid."""
	try:
		if isinstance(s, bytes): return s.decode("utf-8")
		else: return s
	except TypeError: return s

def read_helper(data, sel=None, box=None, pixbox=None, geometry=None, wrap="auto", mode=None, delayed=False, recenter=False):
	"""Helper function for map reading. Handles the slicing, sky-wrapping and capping, etc."""
	if delayed: return data # Slicing not supported yet when we want to return a proxy object
	if geometry is not None: data = extract(data, *geometry, wrap=wrap)
	if box      is not None: data = submap(data, box, wrap=wrap, recenter=recenter)
	if pixbox   is not None: data = extract_pixbox(data, pixbox, wrap=wrap, recenter=recenter)
	if sel      is not None: data = data[sel]
	data = data[:] # Get rid of the wrapper if it still remains
	data = data.copy()
	return data

# These wrapper classes are there to let us reuse the normal map
# extract and submap operations on fits and hdf maps without needing
# to read in all the data.

class ndmap_proxy:
	def __init__(self, shape, wcs, dtype, fname="<none>", threshold=1e7):
		self.fname, self.shape, self.wcs, self.dtype = fname, shape, wcs, dtype
		self.threshold = threshold
	@property
	def ndim(self): return len(self.shape)
	@property
	def geometry(self): return self.shape, self.wcs
	@property
	def npix(self): return self.shape[-2]*self.shape[-1]
	def __str__(self): return repr(self)
	def __repr__(self): return "ndmap_proxy(fname=%s, shape=%s, wcs=%s, dtype=%s)" % (str(self.fname), str(self.shape), str(self.wcs), str(self.dtype))
	def __getslice__(self, a, b=None, c=None): return self[slice(a,b,c)]
	def __getitem__(self, sel): raise NotImplementedError("ndmap_proxy must be subclassed")
	def submap(self, box, mode=None, wrap="auto", recenter=False):
		return submap(self, box, mode=mode, wrap=wrap, recenter=recenter)
	def stamps(self, pos, shape, aslist=False): return stamps(self, pos, shape, aslist=aslist)

# Copy over some methos from ndmap
for name in ["sky2pix", "pix2sky", "box", "pixbox_of", "posmap", "pixmap", "lmap", "modlmap", "modrmap", "area", "pixsize", "pixshape",
		"pixsizemap", "pixshapemap", "extent", "distance_from", "center", "extract", "extract_pixbox"]:
	setattr(ndmap_proxy, name, getattr(ndmap, name))

class ndmap_proxy_fits(ndmap_proxy):
	def __init__(self, hdu, wcs, fname="<none>", threshold=1e7, verbose=False):
		self.hdu     = hdu
		self.verbose = verbose
		# Note that 'section' is not part of some HDU types, such as CompImageHDU.
		self.use_section = hasattr(hdu, 'section')
		if self.use_section:
			dtype    = fix_endian(hdu.section[(slice(0,1),)*hdu.header["NAXIS"]]).dtype
		else:
			dtype    = fix_endian(hdu.data[(slice(0,1),)*hdu.header["NAXIS"]]).dtype
		self.stokes_flips = get_stokes_flips(hdu)
		def slist(vals):
			return ",".join([str(v) for v in vals])
		if verbose and np.any(self.stokes_flips >= 0):
			print("Converting index %s for Stokes axis %s from IAU to COSMO in %s" % (
				slist(self.stokes_flips[self.stokes_flips >= 0]),
				slist(np.where(self.stokes_flips >= 0)[0]),
				str(fname)))
		ndmap_proxy.__init__(self, hdu.shape, wcs, dtype, fname=fname, threshold=threshold)
	def __getitem__(self, sel):
		_, psel = utils.split_slice(sel, [len(self.shape)-2,2])
		if len(psel) > 2: raise IndexError("too many indices")
		_, wcs = slice_geometry(self.shape[-2:], self.wcs, psel)
		if (self.hdu.size > self.threshold) and self.use_section:
			sel1, sel2 = utils.split_slice(sel, [len(self.shape)-1,1])
			res = self.hdu.section[sel1][(Ellipsis,)+sel2]
		else: res = self.hdu.data[sel]
		# Apply stokes flips if necessary. This is a bit complicated because we have to
		# take into account that slicing might have already been done. The simplest way
		# to do this is to make a sign array with the same shape as all the pre-dimensions
		# of the raw map, and then slice that the same way.
		if np.any(self.stokes_flips >= 0):
			signs = np.full(self.shape[:-2], 1, int)
			for i, ind in enumerate(self.stokes_flips):
				if ind >= 0 and ind < self.shape[i]:
					signs[(slice(None),)*i + (ind,)] *= -1
			sel1, sel2 = utils.split_slice(sel, [len(self.shape)-2,2])
			res *= signs[sel1][...,None,None]
		return ndmap(fix_endian(res), wcs)
	def __repr__(self): return "ndmap_proxy_fits(fname=%s, shape=%s, wcs=%s, dtype=%s)" % (str(self.fname), str(self.shape), str(self.wcs), str(self.dtype))

class ndmap_proxy_hdf(ndmap_proxy):
	def __init__(self, dset, wcs, fname="<none>", threshold=1e7):
		self.dset      = dset
		ndmap_proxy.__init__(self, dset.shape, wcs, dset.dtype, fname=fname, threshold=threshold)
	def __getitem__(self, sel):
		_, psel = utils.split_slice(sel, [self.ndim-2,2])
		if len(psel) > 2: raise IndexError("too many indices")
		_, wcs = slice_geometry(self.shape[-2:], self.wcs, psel)
		if self.dset.size > self.threshold:
			sel1, sel2 = utils.split_slice(sel, [len(self.shape)-1,1])
			res = self.dset[sel1][(Ellipsis,)+sel2]
		else:
			res = self.dset[sel]
		return ndmap(fix_endian(res), wcs)
	def __repr__(self): return "ndmap_proxy_hdf(fname=%s, shape=%s, wcs=%s, dtype=%s)" % (self.fname, str(self.shape), str(self.wcs), str(self.dtype))

def fix_endian(map):
	"""Make endianness of array map match the current machine.
	Returns the result."""
	if map.dtype.byteorder not in ['=','<' if sys.byteorder == 'little' else '>']:
		map = map.byteswap(True).view(map.dtype.newbyteorder())
	map.dtype = utils.fix_dtype_mpi4py(map.dtype)
	return map

def get_stokes_flips(hdu):
	"""Given a FITS HDU, parse its header to determine which, if any, axes
	need to have their sign flip to get them in the COSMO polarization convention.
	Returns an array of length ndim, with each entry being the index of the axis
	that should be flipped, or -1 if none should be flipped."""
	ndim   = hdu.header["NAXIS"]
	# First find which index of each axis is U
	inds   = np.full(ndim, -1, int)
	noflip = np.full(ndim, -1, int)
	def get(name, ndim, i, default=None):
		nfull = name + "%d" % (ndim-i)
		return hdu.header[nfull] if nfull in hdu.header else default
	for i in range(ndim):
		ctype = get("CTYPE", ndim, i, "")
		if ctype.strip() == "STOKES":
			crpix = get("CRPIX", ndim, i, 1.0)
			crval = get("CRVAL", ndim, i, 1.0)
			cdelt = get("CDELT", ndim, i, 1.0)
			U_ind = utils.nint((3-crval)/cdelt+crpix)
			inds[i] = U_ind - 1
	# If there are no U indices (for example because there was no Stokes axis),
	# then there is nothing to flip
	if np.all(inds == -1): return noflip
	# Otherwise, check the polarization convention
	if   "POLCCONV" in hdu.header: polconv = hdu.header["POLCCONV"].strip()
	elif "POLCONV"  in hdu.header: polconv = hdu.header["POLCONV" ].strip()
	else:
		warnings.warn("FITS file has stokes axis, but no POLCCONV is specified. Assuming IAU")
		return inds
	if   polconv == "COSMO": return noflip
	elif polconv == "IAU":   return inds
	else:
		warnings.warn("Unrecognized POLCCONV '%s', assuming COSMO" % polconv)
		return noflip

def shift(map, off, inplace=False, keepwcs=False):
	"""Cyclicly shift the pixels in map such that a pixel at
	position (i,j) ends up at position (i+off[0],j+off[1])"""
	if not inplace: map = map.copy()
	off = np.atleast_1d(off)
	for i, o in enumerate(off):
		if o != 0:
			map[:] = np.roll(map, o, -len(off)+i)
	if not keepwcs:
		map.wcs.wcs.crpix += off[::-1]
	return map

def fractional_shift(map, off, keepwcs=False, nofft=False):
	"""Shift map cyclically by a non-integer amount off [{y_off,x_off}]"""
	omap = samewcs(enfft.shift(map, off, nofft=nofft), map)
	if not keepwcs:
		omap.wcs.wcs.crpix += off[::-1]
	return omap

def fftshift(map, inplace=False):
	if not inplace: map = map.copy()
	map[:] = np.fft.fftshift(map, axes=[-2,-1])
	return map

def ifftshift(map, inplace=False):
	if not inplace: map = map.copy()
	map[:] = np.fft.ifftshift(map, axes=[-2,-1])
	return map

def fillbad(map, val=0, inplace=False):
	return np.nan_to_num(map, copy=not inplace, nan=val, posinf=val, neginf=val)

def resample(map, oshape, off=(0,0), method="fft", border="wrap", corner=True, order=3):
	"""Resample the input map such that it covers the same area of the sky
	with a different number of pixels given by oshape."""
	# Construct the output shape and wcs
	oshape = map.shape[:-2] + tuple(oshape)[-2:]
	if method == "fft":
		omap  = ifft(resample_fft(fft(map, normalize=False), oshape, off=off, corner=corner, norm=1/map.npix), normalize=False).real
	elif method == "spline":
		owcs = wcsutils.scale(map.wcs, np.array(oshape[-2:],float)/map.shape[-2:], rowmajor=True, corner=corner)
		off  = np.zeros(2)+off
		if corner:
			off -= 0.5 - 0.5*np.array(oshape[-2:],float)/map.shape[-2:] # in output units
		opix  = pixmap(oshape) - off[:,None,None]
		ipix  = opix * (np.array(map.shape[-2:],float)/oshape[-2:])[:,None,None]
		omap  = ndmap(map.at(ipix, unit="pix", border=border, order=order), owcs)
	else:
		raise ValueError("Invalid resample method '%s'" % method)
	return omap

def resample_fft(fimap, oshape, fomap=None, off=(0,0), corner=True, norm="pix", op=lambda a,b:b, dummy=False):
	"""Like resample, but takes a fourier-space map as input and outputs a fourier-space map.
	unit specifies which fourier-space unit is used. "pix" corresponds to
	the standard enmap normalization (normalize=True in enmap.fft). "phys" corresponds
	to physical normalization (normalize="phys"). The fourier-units matter because some
	fourier-space units need rescaline when going from one resolution to another.
	"""
	# Construct the output shape and wcs
	oshape = fimap.shape[:-2] + tuple(oshape)[-2:]
	off    = np.zeros(2)+off
	if corner:
		# Apply phase shift to realign with pixel centers. This can be seen as a half pixel shift to
		# the left in the original pixelization followed by a half pixel shift to the right in the new
		# pixelization.
		off -= 0.5 - 0.5*np.array(oshape[-2:],float)/fimap.shape[-2:] # in output units
	if fomap is None:
		owcs  = wcsutils.scale(fimap.wcs, np.array(oshape[-2:],float)/fimap.shape[-2:], rowmajor=True, corner=corner)
		if dummy: return oshape, owcs
		fomap = zeros(oshape, owcs, fimap.dtype)
	if dummy: return oshape, owcs
	# We sadly need to care about fourier-space normalization when doing this, since
	# different-size fourier spaces can have different units. First handle explicit normalization,
	# where the factor to multiply is given directly.
	try: norm = float(norm)
	except (TypeError, ValueError):
		# Then handle various normalization conventions.
		if   norm is None:     norm = 1 # Don't do anything if None is passed. Cost free
		elif norm == "plain":  norm = fomap.npix/fimap.npix # Corresponds to normalize=False in enmap.ifft
		elif norm == "pix":    norm = (fomap.npix/fimap.npix)**0.5 # Corresponds to normalize=True, enmap.fft default
		elif norm == "phys":   norm = 1 # Corresponds to normalize="phys"
		else: raise ValueError("Unrecognized fourier unit '%s'" % str(unit))
	# copy over all 4 quadrants. This would have been a single operation if the
	# fourier center had been in the middle. This could be acieved using fftshift,
	# but that would require two extra full-array shifts
	cny, cnx = np.minimum(fimap.shape[-2:], oshape[-2:])
	hny, hnx = cny//2, cnx//2
	# This function is used to avoid paying the cost of multiplying by norm when it's one
	def transfer(dest, source, norm, op):
		if norm != 1: source = source*norm
		dest[:] = op(dest, source)
	transfer(fomap[...,:hny,       :hnx       ],fimap[...,:hny,       :hnx       ], norm, op)
	transfer(fomap[...,:hny,       -(cnx-hnx):],fimap[...,:hny,       -(cnx-hnx):], norm, op)
	transfer(fomap[...,-(cny-hny):,:hnx       ],fimap[...,-(cny-hny):,:hnx       ], norm, op)
	transfer(fomap[...,-(cny-hny):,-(cnx-hnx):],fimap[...,-(cny-hny):,-(cnx-hnx):], norm, op)
	if np.any(off != 0):
		# It's fastest to do this here when downsampling, but when upsampling
		# it's faster to do so in the fimap. And for a mix it's bad to do it both places.
		fomap[:] = enfft.shift(fomap, off, axes=(-2,-1), nofft=True)
	return fomap

def spin_helper(spin, n):
	spin  = np.array(spin).reshape(-1)
	scomp = 1+(spin!=0)
	ci, i1 = 0, 0
	while True:
		i2 = min(i1+scomp[ci],n)
		if i2-i1 != scomp[ci]: raise IndexError("Unpaired component in spin transform")
		yield spin[ci], i1, i2
		if i2 == n: break
		i1 = i2
		ci = (ci+1)%len(spin)

def spin_pre_helper(spin, pre):
	"""Like spin_helper, but also handles looping over pre-dimensions"""
	# Make spin a 1d array. This will be used to
	# interpret the last axis in pre
	spin  = np.array(spin).reshape(-1)
	scomp = 1+(spin!=0)
	# Make pre an array that's at least 1d
	pre   = np.array(pre).reshape(-1)
	# Handle empty pre-dimentions
	if len(pre) == 0:
		yield 0, (None,)
		return
	n     = pre[-1]
	# Loop over pre-dimensions
	for Ipre in utils.nditer(pre[:-1]):
		ci, i1 = 0, 0
		while True:
			i2 = min(i1+scomp[ci],n)
			if i2-i1 != scomp[ci]: raise IndexError("Unpaired component in spin transform")
			Itot = Ipre + (slice(i1,i2),)
			yield spin[ci], Itot
			if i2 == n: break
			i1 = i2
			ci = (ci+1)%len(spin)

# It's often useful to be able to loop over padded tiles, do some operation on them,
# and then stitch them back together with crossfading. If would be handy to have a way to
# hide all this complexity. How about an iterator that iterates over padded tiles?
# E.g.
#  for itile, otile in zip(ipadtiles(imap), opadtiles(omap)):
#    otile[:] = fancy_stuff(itile)
# The input tile iterator is straightforward. The output iterator would
# zero out omap at the start, and then at the start of each next()
# would paste the previously yielded tile back into omap with crossfading weights applied.
# A problem with this formulation where ipadtiles and opadtiles are separate
# functions, though, is that padding arguments need to be duplicated, which can get
# tedious. Padding argument must always be consistent when iterating over input
# and output maps, so probably better to have a single function that processes
# multiple maps.
#
#  for itile, otile in padtiles(imap, omap, tshape=512, pad=30, apod=30):
#    otile[:] = foo(itile[:])
#
# When multiple maps are involved, how should it know which ones
# are output and input maps? Default:
#  1 map: input
#  2 maps: input, output
#  N maps: input, input, input, ..., output
# But have an optional argument that lets us specify the types.
#
# 3rd alternative which is cleaner but less convenient:
#  padtile = Padtiler(tshape=512, pad=30, apod=30)
#  for itile, otile in zip(padtile.in(imap), padtile.out(omap)):
#   otile[:] = foo(itile)
# This one has the advantage that it can be built once and then
# passed to other functions as a single argument. It can easily be used to
# implement #2, so can get both cheaply. #3 is less convenient in
# most cases, so #2 would be the typcial interface.

def padtiles(*maps, tshape=600, pad=60, margin=60, mode="auto", start=0, step=1):
	"""Iterate over padded tiles in one or more maps. The tiling
	will have a logical tile shape of tshape, but each yielded tile
	will be expanded with some data from its neighbors. The extra
	area consists of two parts: The padding and the margin. For
	a read-iterator these are equivalent, but for a write-iterator
	the margin will be ignored (and so can be used for apodization),
	while the padding will be used for crossfading when mergin the
	tiles together.

	Typical usage:

		for itile, otile in padtiles(imap, imap, margin=60):
			itile    = apod(itile, 60)
			otile[:] = some_filter(itile)

	This would iterate over tiles of imap and omap, with the default
	padding and a margin of 60 pixels. The margin region is used for
	apodization, and some filter is then applied to the tile, writing
	the result to the output tile. Note the use of [:] to actually write
	to otile instead of just rebinding the variable name!

	It's also possible to iterate over fewer or more maps at once.
	See the "mode" argument.

	If the tile shape does not evenly divide the map shape, then the
	last tile in each row and column will extend beyond the edge of the
	map. These pixels will be treated as enmap.extract does, with the
	potential of sky wrapping. Warning: Write-iterators for a map that
	goes all the way around the sky while the tile shape does not divide
	the map shape will incorrectly weight the wrapped tiles, so avoid this.

	Arguments:
	 * *maps: The maps to iterate over. Must have the same pixel dimensions.
	 * tshape: The tile shape. Either an integer or a (yshape,xshape) tuple.
	   Default: 600 pixels.
	 * pad: The padding. Either an integer or a (ypad,xpad) tuple. Used to
	   implement context and crossfading. Cannot be larger than half of tshape.
	   Default: 60 pixels.
	 * margin: The margin size. Either an integer or a (ymargin,xmargin) tuple.
	   Ignored in write-iterators, so suitable for apodization.
	   Default 60 pixels.
	 * mode: Specifies which maps should be read-iterated vs. write-iterated.
	   A read-iterated map will yield padded tiles from the corresponding map.
	   Writes to these tiles are discarded. A write-iterated map yields zeroed
	   tiles of the same shape as the read-iterator. Writes to these tiles are
	   used to update the corresponding map, including crossfading the overlapping
	   regions (due to the padding) such that there aren't any sharp tile boundaries
	   in the output map. mode can be either "auto" or a string of the same length
	   as maps consisting of "r" and "w" characters. If the nth character is r/w
	   then the corresponding map will be read/write-iterated. If the string is
	   "auto", then the last map will be output-iterated and all the others input-
	   iterated, unless there's only a single map in which case it will be input-
	   iterated. Default: "auto".
	 * start: Flattened tile offset to start at. Useful for mpi loops. Default: 0.
	 * step:  Flattened tile stride. Useful for mpi loops. Default: 1
	"""
	if mode == "auto":
		if   len(maps) == 0: mode = ""
		elif len(maps) == 1: mode = "r"
		else:                mode = "r"*(len(maps)-1)+"w"
	tiler = Padtiler(tshape=tshape, pad=pad, margin=margin, start=start, step=step)
	iters = []
	for map, io in zip(maps, mode):
		if   io == "r": iters.append(tiler.read (map))
		elif io == "w": iters.append(tiler.write(map))
		else: raise ValueError("Invalid mode character '%s'" % str(io))
	# Can't just return zip(*iters) because zip gives up when just
	# one iterator raises StopIteration. This doesn't allow the other
	# iterators to finish. Maybe this is hacky
	return utils.zip2(*iters)

class Padtiler:
	"""Helper class used to implement padtiles. See its docstring for details."""
	def __init__(self, tshape=600, pad=60, margin=60, start=0, step=1):
		self.tshape = tuple(np.broadcast_to(tshape, 2).astype(int))
		self.pad    = tuple(np.broadcast_to(pad,    2).astype(int))
		self.margin = tuple(np.broadcast_to(margin, 2).astype(int))
		oly, olx    = 2*np.array(self.pad,int) # overlap region size
		self.wy     = (np.arange(oly)+1)/(oly+1)
		self.wx     = (np.arange(olx)+1)/(olx+1)
		self.start  = start
		self.step   = step
	def _tbound(self, tile, tsize, n):
		pix1 = tile*tsize
		pix2 = (tile+1)*tsize
		return pix1, pix2
	def read (self, imap): return self._it_helper(imap, mode="read")
	def write(self, omap): return self._it_helper(omap, mode="write")
	def _it_helper(self, map, mode):
		# Loop over tiles
		nty, ntx = (np.array(map.shape[-2:],int)+self.tshape-1)//self.tshape
		growy, growx = np.array(self.pad) + self.margin
		oly, olx = 2*np.array(self.pad) # overlap region size
		for ti in range(self.start, nty*ntx, self.step):
			ty = ti // ntx
			tx = ti %  ntx
			y1, y2 = self._tbound(ty, self.tshape[-2], map.shape[-2])
			x1, x2 = self._tbound(tx, self.tshape[-1], map.shape[-1])
			# Construct padded pixel box and extract it
			pixbox = np.array([[y1-growy,x1-growx],[y2+growy,x2+growx]])
			tile   = map.extract_pixbox(pixbox).copy()
			if mode == "read":
				yield tile
			else:
				tile[:] = 0
				yield tile
				# Before the next iteration, take the changes the user
				# made to tile, cop off the margin, and apply crossfading
				# weights so the overlapping pad regions add up to 1, and
				# then add to the output map
				tile = tile[...,self.margin[-2]:tile.shape[-2]-self.margin[-2],self.margin[-1]:tile.shape[-1]-self.margin[-1]]
				# Apply crossfade weights
				if ty > 0: tile[...,:oly,:] *= self.wy[:,None]
				if tx > 0: tile[...,:,:olx] *= self.wx[None,:]
				if ty < nty-1: tile[...,tile.shape[-2]-oly:,:] *= self.wy[::-1,None]
				if tx < ntx-1: tile[...,:,tile.shape[-1]-olx:] *= self.wx[None,::-1]
				# And add into output map
				map.insert(tile, op=lambda a,b:a+b)<|MERGE_RESOLUTION|>--- conflicted
+++ resolved
@@ -698,14 +698,9 @@
 		if reverse: map [islice] = op(map[islice], omap[oslice])
 		else:       omap[oslice] = op(omap[oslice], map[islice])
 	# Optionally recenter cylindrical geometries so the reference point is
-<<<<<<< HEAD
-	# in-bounds in RA
-	if recenter:
-=======
 	# in-bounds in RA, but only do it if we're not in reverse mode,
 	# since we shouldn't be writing to omap then
-	if not reverse:
->>>>>>> f5f0e905
+	if recenter and not reverse:
 		omap.wcs = recenter_geo(omap.shape, omap.wcs, mode=recenter)[1]
 	return omap
 
