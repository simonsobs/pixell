from __future__ import print_function
import numpy as np, scipy.ndimage, warnings, astropy.io.fits, sys, time, os
from . import utils, wcsutils, powspec, fft as enfft

# Things that could be improved:
#  1. We assume exactly 2 WCS axes in spherical projection in {dec,ra} order.
#     It would be nice to support other configurations too. I have for example
#     needed [det,ra] or even [time,det,ra]. Adding support for this would
#     probably necessitate breaking backwards compatibility due to units.
#     WCS uses the units specified in the fits file, but I use radians.
#     Once we allos non-degree axes, the simple pi/180 conversion I use
#     won't work for all axes. It is simpler to just go with the flow and
#     use the same units as wcs. I need to think about how this would
#     interact with fourier units. Also, reordering or removing axes
#     can be difficult. I disallow that now, but for > 2 wcs dimensions,
#     these would be useful operations.
#  2. Passing around shape, wcs, dtype all the time is tedious. A simple
#     geometry object would make this less tedious, as long as it is
#     simple to override individual properties.

# Python 2/3 compatibility
try: basestring
except NameError: basestring = str

mute = {
	"polconv_fix": True,
}

# PyFits uses row-major ordering, i.e. C ordering, while the fits file
# itself uses column-major ordering. So an array which is (ncomp,ny,nx)
# will be (nx,ny,ncomp) in the file. This means that the axes in the ndmap
# will be in the opposite order of those in the wcs object.
class ndmap(np.ndarray):
	"""Implements (stacks of) flat, rectangular, 2-dimensional maps as a dense
	numpy array with a fits WCS. The axes have the reverse ordering as in the
	fits file, and hence the WCS object. This class is usually constructed by
	using one of the functions following it, much like numpy arrays. We assume
	that the WCS only has two axes with unit degrees. The ndmap itself uses
	radians for everything."""
	def __new__(cls, arr, wcs):
		"""Wraps a numpy and a wcslib world coordinate system object into an ndmap."""
		obj = np.asarray(arr).view(cls)
		obj.wcs = wcs.deepcopy()
		return obj
	def __array_finalize__(self, obj):
		if obj is None: return
		self.wcs = getattr(obj, "wcs", None)
	def __repr__(self):
		return "ndmap(%s,%s)" % (np.asarray(self), wcsutils.describe(self.wcs))
	def __str__(self): return repr(self)
	def __array_wrap__(self, arr, context=None):
		if arr.ndim < 2: return arr
		return ndmap(arr, self.wcs)
	def copy(self, order='K'):
		return ndmap(np.copy(self,order), self.wcs)
	def sky2pix(self, coords, safe=True, corner=False): return sky2pix(self.shape, self.wcs, coords, safe, corner)
	def pix2sky(self, pix,    safe=True, corner=False): return pix2sky(self.shape, self.wcs, pix,    safe, corner)
	def l2pix(self, ls):  return l2pix(self.shape, self.wcs, ls)
	def pix2l(self, pix): return pix2l(self.shape, self.wcs, pix)
	def corners(self, npoint=10, corner=True): return corners(self.shape, self.wcs, npoint=npoint, corner=corner)
	def box(self, npoint=10, corner=True): return box(self.shape, self.wcs, npoint=npoint, corner=corner)
	def pixbox_of(self,oshape,owcs): return pixbox_of(self.wcs, oshape,owcs)
	def posmap(self, safe=True, corner=False, separable="auto", dtype=np.float64): return posmap(self.shape, self.wcs, safe=safe, corner=corner, separable=separable, dtype=dtype)
	def posaxes(self, safe=True, corner=False): return posaxes(self.shape, self.wcs, safe=safe, corner=corner)
	def pixmap(self): return pixmap(self.shape, self.wcs)
	def laxes(self, oversample=1, method="auto"): return laxes(self.shape, self.wcs, oversample=oversample, method=method)
	def lmap(self, oversample=1): return lmap(self.shape, self.wcs, oversample=oversample)
	def lform(self, shift=True): return lform(self, shift=shift)
	def modlmap(self, oversample=1): return modlmap(self.shape, self.wcs, oversample=oversample)
	def modrmap(self, ref="center", safe=True, corner=False): return modrmap(self.shape, self.wcs, ref=ref, safe=safe, corner=corner)
	def lbin(self, bsize=None, brel=1.0, return_nhit=False): return lbin(self, bsize=bsize, brel=brel, return_nhit=return_nhit)
	def rbin(self, center=[0,0], bsize=None, brel=1.0, return_nhit=False): return rbin(self, center=center, bsize=bsize, brel=brel, return_nhit=return_nhit)
	def area(self): return area(self.shape, self.wcs)
	def pixsize(self): return pixsize(self.shape, self.wcs)
	def pixshape(self, signed=False): return pixshape(self.shape, self.wcs, signed=signed)
	def pixsizemap(self, separable="auto", broadcastable=False): return pixsizemap(self.shape, self.wcs, separable=separable, broadcastable=broadcastable)
	def pixshapemap(self, separable="auto", signed=False): return pixshapemap(self.shape, self.wcs, separable=separable, signed=signed)
	def extent(self, method="auto", signed=False): return extent(self.shape, self.wcs, method=method, signed=signed)
	@property
	def preflat(self):
		"""Returns a view of the map with the non-pixel dimensions flattened."""
		return self.reshape(-1, self.shape[-2], self.shape[-1])
	@property
	def npix(self): return np.product(self.shape[-2:])
	@property
	def geometry(self): return self.shape, self.wcs
	def resample(self, oshape, off=(0,0), method="fft", mode="wrap", corner=False, order=3): return resample(self, oshape, off=off, method=method, mode=mode, corner=corner, order=order)
	def project(self, shape, wcs, order=3, mode="constant", cval=0, prefilter=True, mask_nan=False, safe=True): return project(self, shape, wcs, order, mode=mode, cval=cval, prefilter=prefilter, mask_nan=mask_nan, safe=safe)
	def extract(self, shape, wcs, omap=None, wrap="auto", op=lambda a,b:b, cval=0, iwcs=None, reverse=False): return extract(self, shape, wcs, omap=omap, wrap=wrap, op=op, cval=cval, iwcs=iwcs, reverse=reverse)
	def extract_pixbox(self, pixbox, omap=None, wrap="auto", op=lambda a,b:b, cval=0, iwcs=None, reverse=False): return extract_pixbox(self, pixbox, omap=omap, wrap=wrap, op=op, cval=cval, iwcs=iwcs, reverse=reverse)
	def insert(self, imap, wrap="auto", op=lambda a,b:b, cval=0, iwcs=None): return insert(self, imap, wrap=wrap, op=op, cval=cval, iwcs=iwcs)
	def insert_at(self, pix, imap, wrap="auto", op=lambda a,b:b, cval=0, iwcs=None): return insert_at(self, pix, imap, wrap=wrap, op=op, cval=cval, iwcs=iwcs)
	def at(self, pos, order=3, mode="constant", cval=0.0, unit="coord", prefilter=True, mask_nan=False, safe=True): return at(self, pos, order, mode=mode, cval=0, unit=unit, prefilter=prefilter, mask_nan=mask_nan, safe=safe)
	def autocrop(self, method="plain", value="auto", margin=0, factors=None, return_info=False): return autocrop(self, method, value, margin, factors, return_info)
	def apod(self, width, profile="cos", fill="zero"): return apod(self, width, profile=profile, fill=fill)
	def stamps(self, pos, shape, aslist=False): return stamps(self, pos, shape, aslist=aslist)
	def distance_from(self, points, omap=None, odomains=None, domains=False, method="cellgrid", rmax=None, step=1024): return distance_from(self.shape, self.wcs, points, omap=omap, odomains=odomains, domains=domains, method=method, rmax=rmax, step=step)
	def distance_transform(self, omap=None, rmax=None, method="cellgrid"): return distance_transform(self, omap=omap, rmax=rmax, method=method)
	def labeled_distance_transform(self, omap=None, odomains=None, rmax=None, method="cellgrid"): return labeled_distance_transform(self, omap=omap, odomains=odomains, rmax=rmax, method=method)
	@property
	def plain(self): return ndmap(self, wcsutils.WCS(naxis=2))
	def padslice(self, box, default=np.nan): return padslice(self, box, default=default)
	def center(self): return center(self.shape,self.wcs)
	def downgrade(self, factor, op=np.mean): return downgrade(self, factor, op=op)
	def upgrade(self, factor): return upgrade(self, factor)
	def fillbad(self, val=0, inplace=False): fillbad(self, val=val, inplace=inplace)
	def to_healpix(self, nside=0, order=3, omap=None, chunk=100000, destroy_input=False):
		return to_healpix(self, nside=nside, order=order, omap=omap, chunk=chunk, destroy_input=destroy_input)
	def to_flipper(self, omap=None, unpack=True): return to_flipper(self, omap=omap, unpack=unpack)
	def __getitem__(self, sel):
		# Split sel into normal and wcs parts.
		sel1, sel2 = utils.split_slice(sel, [self.ndim-2,2])
		# If any wcs-associated indices are None, then we don't know how to update the
		# wcs, and assume the user knows what it's doing
		if any([s is None for s in sel2]):
			return ndmap(np.ndarray.__getitem__(self, sel), self.wcs)
		if len(sel2) > 2:
			raise IndexError("too many indices")
		# If the wcs slice includes direct indexing, so that wcs
		# axes are lost, then degrade to a normal numpy array,
		# since this class assumes that the two last axes are
		# wcs axes.
		if any([type(s) is not slice for s in sel2]):
			return np.asarray(self)[sel]
		# Otherwise we will return a full ndmap, including a
		# (possibly) sliced wcs.
		_, wcs = slice_geometry(self.shape[-2:], self.wcs, sel2)
		return ndmap(np.ndarray.__getitem__(self, sel), wcs)
	def __getslice__(self, a, b=None, c=None): return self[slice(a,b,c)]
	def submap(self, box, mode=None, wrap="auto"):
		"""Extract the part of the map inside the given coordinate box
		box : array_like
			The [[fromy,fromx],[toy,tox]] coordinate box to select.
			The resulting map will have bottom-left and top-right corners
			as close as possible to this, but will differ slightly due to
			the finite pixel size.
		mode : str
			How to handle partially selected pixels:
			 "round": round bounds using standard rules
			 "floor": both upper and lower bounds will be rounded down
			 "ceil":  both upper and lower bounds will be rounded up
			 "inclusive": lower bounds are rounded down, and upper bounds up
			 "exclusive": lower bounds are rounded up, and upper bounds down"""
		return submap(self, box, mode=mode, wrap=wrap)
	def subinds(self, box, mode=None, cap=True):
		return subinds(self.shape, self.wcs, box=box, mode=mode, cap=cap)
	def write(self, fname, fmt=None):
		write_map(fname, self, fmt=fmt)

def submap(map, box, mode=None, wrap="auto", iwcs=None):
	"""Extract the part of the map inside the given coordinate box
	box : array_like
		The [[fromy,fromx],[toy,tox]] coordinate box to select.
		The resulting map will have corners as close
		as possible to this, but will differ slightly due to
		the finite pixel size.
	mode : str
		How to handle partially selected pixels:
		 "round": round bounds using standard rules
		 "floor": both upper and lower bounds will be rounded down
		 "ceil":  both upper and lower bounds will be rounded up
		 "inclusive": lower bounds are rounded down, and upper bounds up
		 "exclusive": lower bounds are rounded up, and upper bounds down
		The iwcs argument allows the wcs to be overriden. This is usually
		not necessary."""
	if iwcs is None: iwcs = map.wcs
	ibox   = subinds(map.shape, iwcs, box, mode=mode, cap=False)
	def helper(b):
		if b[2] >= 0: return False, slice(b[0],b[1],b[2])
		else:         return True,  slice(b[1]-b[2],b[0]-b[2],-b[2])
	yflip, yslice = helper(ibox[:,0])
	xflip, xslice = helper(ibox[:,1])
	oshape, owcs = slice_geometry(map.shape, iwcs, (yslice, xslice), nowrap=True)
	omap = extract(map, oshape, owcs, wrap=wrap, iwcs=iwcs)
	# Unflip if neccessary
	if yflip: omap = omap[...,::-1,:]
	if xflip: omap = omap[...,:,::-1]
	return omap

def subinds(shape, wcs, box, mode=None, cap=True, noflip=False):
	"""Helper function for submap. Translates the coordinate box provided
	into a pixel units.

	When box is translated into pixels, the result will in general have
	fractional pixels, which need to be rounded before we can do any slicing.
	To get as robust results as possible, we want
	 1. two boxes that touch should results in iboxses that also touch.
	    This means that upper and lower bounds must be handled consistently.
	    inclusive and exclusive modes break this, and should be used with caution.
	 2. tiny floating point errors should not usually be able to cause
	    the ibox to change. Most boxes will have some simple fraction of
	    a whole degree, and most have pixels with centers at a simple fraction
	    of a whole degree. Hence, it is likely that box edges will fall
	    almost exactly on an integer pixel value. floor and ceil will
	    then move us around by a whole pixel based on tiny numerical
	    jitter around this value. Hence these should be used with caution.
	These concerns leave us with mode = "round" as the only generally
	safe alternative, which is why it's default.
	"""
	if mode is None: mode = "round"
	box = np.asarray(box)
	# Translate the box to pixels
	bpix = skybox2pixbox(shape, wcs, box, include_direction=True)
	if noflip:
		for b in bpix.T:
			if b[2] < 0: b[:] = [b[1],b[0],-b[2]]
	if   mode == "round": bpix = np.round(bpix)
	elif mode == "floor": bpix = np.floor(bpix)
	elif mode == "ceil":  bpix = np.ceil(bpix)
	elif mode == "inclusive": bpix = [np.floor(bpix[0]),np.ceil (bpix[1]), bpix[2]]
	elif mode == "exclusive": bpix = [np.ceil (bpix[0]),np.floor(bpix[1]), bpix[2]]
	else: raise ValueError("Unrecognized mode '%s' in subinds" % str(mode))
	bpix = np.array(bpix, int)
	if cap:
		# Make sure we stay inside our map bounds
		for b, n in zip(bpix.T,shape[-2:]):
			if b[2] > 0: b[:2] = [max(b[0],  0),min(b[1], n)]
			else:        b[:2] = [min(b[0],n-1),max(b[1],-1)]
	return bpix

def slice_geometry(shape, wcs, sel, nowrap=False):
	"""Slice a geometry specified by shape and wcs according to the
	slice sel. Returns a tuple of the output shape and the correponding
	wcs."""
	wcs = wcs.deepcopy()
	pre, shape = shape[:-2], shape[-2:]
	oshape = np.array(shape)
	# The wcs object has the indices in reverse order
	for i,s in enumerate(sel[-2:]):
		s = utils.expand_slice(s, shape[i], nowrap=nowrap)
		j = -1-i
		start = s.start if s.step > 0 else s.start + 1
		wcs.wcs.crpix[j] -= start+0.5
		wcs.wcs.crpix[j] /= s.step
		wcs.wcs.cdelt[j] *= s.step
		wcs.wcs.crpix[j] += 0.5
		oshape[i] = (s.stop-s.start+s.step-np.sign(s.step))//s.step
	return tuple(pre)+tuple(oshape), wcs

def scale_geometry(shape, wcs, scale):
	scale  = np.zeros(2)+scale
	oshape = tuple(shape[:-2])+tuple(utils.nint(shape[-2:]*scale))
	owcs   = wcsutils.scale(wcs, scale, rowmajor=True)
	return oshape, owcs

def get_unit(wcs):
	return utils.degree

def npix(shape): return shape[-2]*shape[-1]

class Geometry:
	def __init__(self, shape, wcs=None):
		try: self.shape, self.wcs = tuple(shape.shape), shape.wcs
		except AttributeError: self.shape, self.wcs = tuple(shape), wcs
		assert wcs is not None, "Geometry __init__ needs either a Geometry object or a shape, wcs pair"
	@property
	def npix(self): return self.shape[-2]*self.shape[-1]
	# Make it behave a bit like a tuple, so we can use it interchangably with a shape, wcs pair
	# for compatibility
	def __len__(self): return 2
	def __iter__(self):
		yield self.shape
		yield self.wcs
	def __getitem__(self, sel):
		if not isinstance(sel,tuple): sel = (sel,)
		shape, wcs = slice_geometry(self.shape, self.wcs, sel)
		return Geometry(shape, wcs)
	def __repr__(self):
		return "Geometry(" + str(self.shape) + ","+str(self.wcs)+")"
	@property
	def nopre(self): return Geometry(self.shape[-2:], self.wcs)
	def submap(self, box=None, pixbox=None, mode=None, wrap="auto", noflip=False):
		if pixbox is None:
			pixbox = subinds(self.shape, self.wcs, box, mode=mode, cap=False, noflip=noflip)
		def helper(b):
			if   len(b) < 3: return False, slice(b[0],b[1],1)
			elif b[2] >= 0:  return False, slice(b[0],b[1],b[2])
			else:            return True,  slice(b[1]-b[2],b[0]-b[2],-b[2])
		yflip, yslice = helper(pixbox[:,0])
		xflip, xslice = helper(pixbox[:,1])
		shape, wcs = slice_geometry(self.shape, self.wcs, (yslice, xslice), nowrap=True)
		res = Geometry(shape,wcs)
		# Unflip if neccessary
		if yflip: res = res[::-1,:]
		if xflip: res = res[:,::-1]
		return res
	def scale(self, scale):
		shape, wcs = scale_geometry(self.shape, self.wcs, scale)
		return Geometry(shape, wcs)
	def downgrade(self, factor, op=np.mean):
		shape, wcs = downgrade_geometry(self.shape, self.wcs, factor, op=op)
		return Geometry(shape, wcs)
	def copy(self):
		return Geometry(tuple(self.shape), self.wcs.deepcopy())
	def sky2pix(self, coords, safe=True, corner=False): return sky2pix(self.shape, self.wcs, coords, safe, corner)
	def pix2sky(self, pix,    safe=True, corner=False): return pix2sky(self.shape, self.wcs, pix,    safe, corner)
	def l2pix(self, ls):  return l2pix(self.shape, self.wcs, ls)
	def pix2l(self, pix): return pix2l(self.shape, self.wcs, pix)

def corners(shape, wcs, npoint=10, corner=True):
	"""Return the coordinates of the bottom left and top right corners of the
	geometry given by shape, wcs.

	If corner==True it is similar to
	enmap.pix2sky([[-0.5,shape[-2]-0.5],[-0.5,shape[-1]-0.5]]). That is, it
	return sthe coordinate of the bottom left corner of the bottom left pixel and
	the top right corner of the top right pixel. If corner==False, then it
	instead returns the corresponding pixel centers.

	It differs from the simple pix2sky calls above by handling 2*pi wrapping
	ambiguities differently. enmap.corners ensures that the coordinates returned
	are on the same side of the wrapping cut so that the coordinates of the
	two corners can be compared without worrying about wrapping. It does this
	by evaluating a set of intermediate points between the corners and counting
	and undoing any sudden jumps in coordinates it finds. This is controlled by
	the npoint option. The default of 10 should be more than enough.

	Returns [{bottom left,top right},{dec,ra}] in radians 
	(or equivalent for other coordinate systems). 
	e.g. an array of the form [[dec_min, ra_min ], [dec_max, ra_max]]."""
	# Because of wcs's wrapping, we need to evaluate several
	# extra pixels to make our unwinding unambiguous
	pix = np.array([np.linspace(0,shape[-2],num=npoint,endpoint=True),
		np.linspace(0,shape[-1],num=npoint,endpoint=True)])
	if corner: pix -= 0.5
	coords = wcsutils.nobcheck(wcs).wcs_pix2world(pix[1],pix[0],0)[::-1]
	if wcsutils.is_plain(wcs):
		return np.array(coords).T[[0,-1]]*get_unit(wcs)
	else:
		return utils.unwind(np.array(coords)*get_unit(wcs)).T[[0,-1]]
def box(shape, wcs, npoint=10, corner=True):
	"""Alias for corners."""
	return corners(shape, wcs, npoint=npoint, corner=corner)

def enmap(arr, wcs=None, dtype=None, copy=True):
	"""Construct an ndmap from data.

	Parameters
	----------
	arr : array_like
		The data to initialize the map with.
		Must be at least two-dimensional.
	wcs : WCS object
	dtype : data-type, optional
		The data type of the map.
		Default: Same as arr.
	copy : boolean
		If true, arr is copied. Otherwise, a referance is kept."""
	def has_wcs(m):
		try:
			m.wcs
			return True
		except AttributeError:
			return False
	if wcs is None:
		if has_wcs(arr):
			wcs = arr.wcs
		elif isinstance(arr, list) and len(arr) > 0 and has_wcs(arr[0]):
			wcs = arr[0].wcs
		else:
			wcs = wcsutils.WCS(naxis=2)
	if copy:
		arr = np.asanyarray(arr, dtype=dtype).copy()
	return ndmap(arr, wcs)

def empty(shape, wcs=None, dtype=None):
	"""
	Return an enmap with entries uninitialized (like numpy.empty).
	"""
	return enmap(np.empty(shape, dtype=dtype), wcs, copy=False)

def zeros(shape, wcs=None, dtype=None):
	"""
	Return an enmap with entries initialized to zero (like
	numpy.zeros).
	"""
	return enmap(np.zeros(shape, dtype=dtype), wcs, copy=False)

def ones(shape, wcs=None, dtype=None):
	"""
	Return an enmap with entries initialized to one (like numpy.ones).
	"""
	return enmap(np.ones(shape, dtype=dtype), wcs, copy=False)

def full(shape, wcs, val, dtype=None):
	"""
	Return an enmap with entries initialized to val (like numpy.full).
	"""
	return enmap(np.full(shape, val, dtype=dtype), wcs, copy=False)

def posmap(shape, wcs, safe=True, corner=False, separable="auto", dtype=np.float64, bsize=1e6):
	"""Return an enmap where each entry is the coordinate of that entry,
	such that posmap(shape,wcs)[{0,1},j,k] is the {y,x}-coordinate of
	pixel (j,k) in the map. Results are returned in radians, and
	if safe is true (default), then sharp coordinate edges will be
	avoided. separable controls whether a fast calculation that assumes that
	ra is only a function of x and dec is only a function of y is used.
	The default is "auto", which determines this based on the wcs, but
	True or False can also be passed to control this manually.

	For even greater speed, and to save memory, consider using posaxes directly
	for cases where you know that the wcs will be separable. For separable cases,
	separable=True is typically 15-20x faster than separable=False, while posaxes
	is 1000x faster.
	"""
	res = zeros((2,)+tuple(shape[-2:]), wcs, dtype)
	if separable == "auto": separable = wcsutils.is_cyl(wcs)
	if separable:
		# If posmap could return a (dec,ra) tuple instead of an ndmap,
		# we could have returned np.broadcast_arrays(dec, ra) instead.
		# That would have been as fast and memory-saving as broadcast-arrays.
		dec, ra = posaxes(shape, wcs, safe=safe, corner=corner)
		res[0] = dec[:,None]
		res[1] = ra[None,:]
	else:
		rowstep = int((bsize+shape[-1]-1)//shape[-1])
		for i1 in range(0, shape[-2], rowstep):
			i2  = min(i1+rowstep, shape[-2])
			pix = np.mgrid[i1:i2,:shape[-1]]
			res[:,i1:i2,:] = pix2sky(shape, wcs, pix, safe, corner)
	return res

def posmap_old(shape, wcs, safe=True, corner=False):
		pix    = np.mgrid[:shape[-2],:shape[-1]]
		return ndmap(pix2sky(shape, wcs, pix, safe, corner), wcs)

def posaxes(shape, wcs, safe=True, corner=False):
	y = np.arange(shape[-2])
	x = np.arange(shape[-1])
	dec = pix2sky(shape, wcs, np.array([y,y*0]), safe=safe, corner=corner)[0]
	ra  = pix2sky(shape, wcs, np.array([x*0,x]), safe=safe, corner=corner)[1]
	return dec, ra

def pixmap(shape, wcs=None):
	"""Return an enmap where each entry is the pixel coordinate of that entry."""
	res = np.mgrid[:shape[-2],:shape[-1]]
	return res if wcs is None else ndmap(res,wcs)

def pix2sky(shape, wcs, pix, safe=True, corner=False):
	"""Given an array of pixel coordinates [{y,x},...],
	return sky coordinates in the same ordering."""
	pix = np.asarray(pix).astype(float)
	if corner: pix -= 0.5
	pflat = pix.reshape(pix.shape[0], -1)
	coords = np.asarray(wcsutils.nobcheck(wcs).wcs_pix2world(*(tuple(pflat)[::-1]+(0,)))[::-1])*get_unit(wcs)
	coords = coords.reshape(pix.shape)
	if safe and not wcsutils.is_plain(wcs):
		coords = utils.unwind(coords)
	return coords

def sky2pix(shape, wcs, coords, safe=True, corner=False):
	"""Given an array of coordinates [{dec,ra},...], return
	pixel coordinates with the same ordering. The corner argument
	specifies whether pixel coordinates start at pixel corners
	or pixel centers. This represents a shift of half a pixel.
	If corner is False, then the integer pixel closest to a position
	is round(sky2pix(...)). Otherwise, it is floor(sky2pix(...))."""
	coords = np.asarray(coords)/get_unit(wcs)
	cflat  = coords.reshape(coords.shape[0], -1)
	# Quantities with a w prefix are in wcs ordering (ra,dec)
	wpix = np.asarray(wcsutils.nobcheck(wcs).wcs_world2pix(*tuple(cflat)[::-1]+(0,)))
	if corner: wpix += 0.5
	if safe and not wcsutils.is_plain(wcs):
		wshape = shape[-2:][::-1]
		# Put the angle cut as far away from the map as possible.
		# We do this by putting the reference point in the middle
		# of the map.
		wrefpix = np.array(wshape)/2.
		if corner: wrefpix += 0.5
		for i in range(len(wpix)):
			wn = np.abs(360./wcs.wcs.cdelt[i])
			if safe == 1:
				wpix[i] = utils.rewind(wpix[i], wrefpix[i], wn)
			else:
				wpix[i] = utils.unwind(wpix[i], period=wn, ref=wrefpix[i])
	return wpix[::-1].reshape(coords.shape)

def pix2l(shape, wcs, pix):
	"""Given an array of fourier-pixel coordinates [{y,x},...], returns
	the 2d fourier coordinates [{ly,lx},...]."""
	pix    = np.asanyarray(pix)
	pshape = pixshape(shape, wcs, signed=True)
	return enfft.ind2freq(np.array(shape[-2:]).T, pix.T, pshape.T/(2*np.pi)).T

def l2pix(shape, wcs, ls):
	"""Given an array of fourier-pixel coordinates [{y,x},...], returns
	the 2d fourier coordinates [{ly,lx},...]."""
	ls    = np.asanyarray(ls)
	pshape = pixshape(shape, wcs, signed=True)
	return enfft.freq2ind(np.array(shape[-2:]).T, ls.T, pshape.T/(2*np.pi)).T

def skybox2pixbox(shape, wcs, skybox, npoint=10, corner=False, include_direction=False):
	"""Given a coordinate box [{from,to},{dec,ra}], compute a
	corresponding pixel box [{from,to},{y,x}]. We avoid
	wrapping issues by evaluating a number of subpoints."""
	coords = np.array([
		np.linspace(skybox[0,0],skybox[1,0],num=npoint,endpoint=True),
		np.linspace(skybox[0,1],skybox[1,1],num=npoint,endpoint=True)])
	pix = sky2pix(shape, wcs, coords, corner=corner, safe=2)
	dir = np.sign(pix[:,1]-pix[:,0])
	res = pix[:,[0,-1]].T
	if include_direction: res = np.concatenate([res,dir[None]],0)
	return res

def project(map, shape, wcs, order=3, mode="constant", cval=0.0, force=False, prefilter=True, mask_nan=False, safe=True, bsize=1000):
	"""Project the map into a new map given by the specified
	shape and wcs, interpolating as necessary. Handles nan
	regions in the map by masking them before interpolating.
	This uses local interpolation, and will lose information
	when downgrading compared to averaging down."""
	# Skip expensive operation if map is compatible
	if not force:
		if wcsutils.equal(map.wcs, wcs) and tuple(shape[-2:]) == tuple(shape[-2:]):
			return map.copy()
		elif wcsutils.is_compatible(map.wcs, wcs) and mode == "constant":
			return extract(map, shape, wcs, cval=cval)
	omap = zeros(map.shape[:-2]+shape[-2:], wcs, map.dtype)
	# Save memory by looping over rows
	for i1 in range(0, shape[-2], bsize):
		i2     = min(i1+bsize, shape[-2])
		somap  = omap[...,i1:i2,:]
		pix    = map.sky2pix(somap.posmap(), safe=safe)
		y1     = max(np.min(pix[0]).astype(int)-3,0)
		y2     = min(np.max(pix[0]).astype(int)+3,map.shape[-2])
		if y2-y1 <= 0: continue
		pix[0] -= y1
		somap[:] = utils.interpol(map[...,y1:y2,:], pix, order=order, mode=mode, cval=cval, prefilter=prefilter, mask_nan=mask_nan)
	return omap

def pixbox_of(iwcs,oshape,owcs):
	"""Obtain the pixbox which when extracted from a map with WCS=iwcs
	returns a map that has geometry oshape,owcs.
	"""
	# First check that our wcs is compatible
	assert wcsutils.is_compatible(iwcs, owcs), "Incompatible wcs in enmap.extract: %s vs. %s" % (str(iwcs), str(owcs))
	# Find the pixel bounding box of the output in terms of the input.
	# This is simple because our wcses are compatible, so they
	# can only differ by a simple pixel offset. Here pixoff is
	# pos_input - pos_output. This is equivalent to the coordinates of
	pixoff = utils.nint((iwcs.wcs.crpix-owcs.wcs.crpix) - (iwcs.wcs.crval-owcs.wcs.crval)/iwcs.wcs.cdelt)[::-1]
	pixbox = np.array([pixoff,pixoff+np.array(oshape[-2:])])
	return pixbox

def extract(map, shape, wcs, omap=None, wrap="auto", op=lambda a,b:b, cval=0, iwcs=None, reverse=False):
	"""Like project, but only works for pixel-compatible wcs. Much
	faster because it simply copies over pixels.

	Can be used in co-adding by specifying an output map and a combining
	operation. The deafult operation overwrites the output. Use
	np.ndarray.__iadd__ to get a copy-less += operation. Not that
	areas outside are not assumed to be zero if an omap is specified -
	instead those areas will simply not be operated on.

	The optional iwcs argument is there to support input maps that are
	numpy-like but can't be made into actual enmaps. The main example of
	this is a fits hdu object, which can be sliced like an array to avoid
	reading more into memory than necessary.
	"""
	if iwcs is None: iwcs = map.wcs
	pixbox = pixbox_of(iwcs,shape,wcs)
	extracted = extract_pixbox(map, pixbox, omap=omap, wrap=wrap, op=op, cval=cval, iwcs=iwcs, reverse = reverse)
	# There is a degeneracy between crval and crpix in the wcs, so the
	# extracted map's wcs might not be identical, but is equivalent.
	# We explicitly set the wcs to be identical.
	extracted.wcs = wcs
	return extracted

def extract_pixbox(map, pixbox, omap=None, wrap="auto", op=lambda a,b:b, cval=0, iwcs=None, reverse=False):
	"""This function extracts a rectangular area from an enmap based on the
	given pixbox[{from,to,[stride]},{y,x}]. The difference between this function
	and plain slicing of the enmap is that this one supports wrapping around the
	sky. This is necessary to make things like fast thumbnail or tile extraction
	at the edge of a (horizontally) fullsky map work."""
	if iwcs is None: iwcs = map.wcs
	pixbox = np.asarray(pixbox)
	if omap is None:
		oshape, owcs = slice_geometry(map.shape, iwcs, (slice(*pixbox[:,-2]),slice(*pixbox[:,-1])), nowrap=True)
		omap = full(map.shape[:-2]+tuple(oshape[-2:]), owcs, cval, map.dtype)
	nphi = utils.nint(360/np.abs(iwcs.wcs.cdelt[0]))
	# If our map is wider than the wrapping length, assume we're a lower-spin field
	nphi *= (nphi+map.shape[-1]-1)//nphi
	if utils.streq(wrap, "auto"):
		wrap = [0,0] if wcsutils.is_plain(iwcs) else [0,nphi]
	else: wrap = np.zeros(2,int)+wrap
	for ibox, obox in utils.sbox_wrap(pixbox.T, wrap=wrap, cap=map.shape[-2:]):
		islice = utils.sbox2slice(ibox)
		oslice = utils.sbox2slice(obox)
		if reverse: map [islice] = op(map[islice], omap[oslice])
		else:       omap[oslice] = op(omap[oslice], map[islice])
	return omap

def insert(omap, imap, wrap="auto", op=lambda a,b:b, cval=0, iwcs=None):
	"""Insert imap into omap based on their world coordinate systems, which
	must be compatible. Essentially the reverse of extract."""
	return extract(omap, imap.shape, imap.wcs, imap, wrap="auto", op=op, cval=0, iwcs=None, reverse=True)

def insert_at(omap, pix, imap, wrap="auto", op=lambda a,b:b, cval=0, iwcs=None):
	"""Insert imap into omap at the position given by pix. If pix is [y,x], then
	[0:ny,0:nx] in imap will be copied into [y:y+ny,x:x+nx] in omap. If pix is
	[{from,to,[stride]},{y,x}], then this specifies the omap pixbox into which to
	copy imap. Wrapping is handled the same way as in extract."""
	pixbox = np.array(pix)
	if pixbox.ndim == 1: pixbox = np.array([pixbox,pixbox+imap.shape[-2:]])
	return extract_pixbox(omap, pixbox, imap, wrap=wrap, op=op, cval=cval, iwcs=iwcs, reverse=True)

def overlap(shape, wcs, shape2_or_pixbox, wcs2=None, wrap="auto"):
	"""Compute the overlap between the given geometry (shape, wcs) and another *compatible*
	geometry. This can be either another shape, wcs pair or a pixbox[{from,to},{y,x}].
	Returns the geometry of the overlapping region."""
	# Is it a shape or a pixbox
	tmp = np.asarray(shape2_or_pixbox)
	if   tmp.ndim == 1: pixbox = pixbox_of(wcs, shape2_or_pixbox, wcs2)
	elif tmp.ndim == 2: pixbox = shape2_or_pixbox
	else: raise ValueError("3rd argument of overlap should be an enmap, a shape tuple or a pixbox")
	# Handle wrapping
	nphi = utils.nint(360/np.abs(wcs.wcs.cdelt[0]))
	# If our map is wider than the wrapping length, assume we're a lower-spin field
	nphi *= (nphi+shape[-1]-1)//nphi
	if utils.streq(wrap, "auto"):
		wrap = [0,0] if wcsutils.is_plain(wcs) else [0,nphi]
	# Looks like the sbox stuff in utils doesn't do this, so do it ourself.
	for i in range(2):
		# If pixbox goes below 0, truncate it unless it goes negative
		# enough to reach our wrapped end.
		if pixbox[0,i] < 0 and (not wrap[i] or pixbox[0,i]+wrap[i] >= shape[-2+i]):
			pixbox[0,i] = 0
		# Similarly, if it goes above our end, truncate it unless it
		# goes far enough to reach our wrapped beginning
		if pixbox[1,i] > shape[-2+i] and (not wrap[i] or pixbox[1,i]-wrap[i] <= 0):
			pixbox[1,i] = shape[-2+i]
	# This will ensure that we get a zero shape instead of a negative one if
	# there is no overlap
	pixbox[1] = np.maximum(pixbox[1],pixbox[0])
	# Good, we now have the capped, wrapped pixbox
	oshape = tuple(pixbox[1]-pixbox[0])
	owcs   = wcs.deepcopy()
	owcs.wcs.crpix -= pixbox[0,1::-1]
	return oshape, owcs

def neighborhood_pixboxes(shape, wcs, poss, r):
	"""Given a set of positions poss[npos,{dec,ra}] in radians and a distance r in radians,
	return pixboxes[npos][{from,to},{y,x}] corresponding to the regions within a
	distance of r from each entry in poss."""
	if wcsutils.is_plain(wcs):
		rpix = r/pixsize(shape, wcs)
		centers = sky2pix(poss.T).T
		return np.moveaxis([centers-rpix,center+rpix+1],0,1)
	poss = np.asarray(poss)
	res  = np.zeros([len(poss),2,2])
	for i, pos in enumerate(poss):
		# Find the coordinate box we need
		dec, ra = pos[:2]
		dec1, dec2 = max(dec-r,-np.pi/2), min(dec+r,np.pi/2)
		with utils.nowarn():
			scale = 1/min(np.cos(dec1), np.cos(dec2))
		dra        = min(r*scale, np.pi)
		ra1, ra2   = ra-dra, ra+dra
		box        = np.array([[dec1,ra1],[dec2,ra2]])
		# And get the corresponding pixbox
		res[i]     = skybox2pixbox(shape, wcs, box)
	# Turn ranges into from-inclusive, to-exclusive integers.
	res = utils.nint(res)
	res = np.sort(res, 1)
	res[:,1] += 1
	return res

def at(map, pos, order=3, mode="constant", cval=0.0, unit="coord", prefilter=True, mask_nan=False, safe=True):
	if unit != "pix": pos = sky2pix(map.shape, map.wcs, pos, safe=safe)
	return utils.interpol(map, pos, order=order, mode=mode, cval=cval, prefilter=prefilter, mask_nan=mask_nan)

def argmax(map, unit="coord"):
	"""Return the coordinates of the maximum value in the specified map.
	If map has multiple components, the maximum value for each is returned
	separately, with the last axis being the position. If unit is "pix",
	the position will be given in pixels. Otherwise it will be in physical
	coordinates."""
	return _arghelper(map, np.argmax, unit)
def argmin(map, unit="coord"):
	"""Return the coordinates of the minimum value in the specified map.
	See argmax for details."""
	return _arghelper(map, np.argmin, unit)
def _arghelper(map, func, unit):
	res = func(map.reshape(-1,map.npix),-1)
	res = np.array([np.unravel_index(r, map.shape[-2:]) for r in res])
	res = res.reshape(map.shape[:-2]+(2,))
	if unit == "coord": res = pix2sky(map.shape, map.wcs, res.T).T
	return res

def rand_map(shape, wcs, cov, scalar=False, seed=None, pixel_units=False, iau=False, spin=[0,2]):
	"""Generate a standard flat-sky pixel-space CMB map in TQU convention based on
	the provided power spectrum. If cov.ndim is 4, 2D power is assumed else 1D
	power is assumed. If pixel_units is True, the 2D power spectra is assumed
	to be in pixel units, not in steradians."""
	if seed is not None: np.random.seed(seed)
	kmap = rand_gauss_iso_harm(shape, wcs, cov, pixel_units)
	if scalar:
		return ifft(kmap,normalize=True).real
	else:
		return harm2map(kmap, iau=iau, spin=spin)

def rand_gauss(shape, wcs, dtype=None):
	"""Generate a map with random gaussian noise in pixel space."""
	return ndmap(np.random.standard_normal(shape), wcs).astype(dtype,copy=False)

def rand_gauss_harm(shape, wcs):
	"""Mostly equivalent to np.fft.fft2(np.random.standard_normal(shape)),
	but avoids the fft by generating the numbers directly in frequency
	domain. Does not enforce the symmetry requried for a real map. If box is
	passed, the result will be an enmap."""
	return ndmap(np.random.standard_normal(shape)+1j*np.random.standard_normal(shape),wcs)

def rand_gauss_iso_harm(shape, wcs, cov, pixel_units=False):
	"""Generates a random map with component covariance
	cov in harmonic space, where cov is a (comp,comp,l) array or a
	(comp,comp,Ny,Nx) array. Despite the name, the map doesn't need
	to be isotropic since 2D power spectra are allowed.

	If cov.ndim is 4, cov is assumed to be an array of 2D power spectra.
	else cov is assumed to be an array of 1D power spectra.
	If pixel_units is True, the 2D power spectra is assumed to be in pixel units,
	not in steradians."""
	if cov.ndim==4:
		if not(pixel_units): cov = cov * np.prod(shape[-2:])/area(shape,wcs )
		covsqrt = multi_pow(cov, 0.5)
	else:
		covsqrt = spec2flat(shape, wcs, massage_spectrum(cov, shape), 0.5, mode="constant")
	data = map_mul(covsqrt, rand_gauss_harm(shape, wcs))
	return ndmap(data, wcs)

def massage_spectrum(cov, shape):
	"""given a spectrum cov[nl] or cov[n,n,nl] and a shape
	(stokes,ny,nx) or (ny,nx), return a new ocov that has
	a shape compatible with shape, padded with zeros if necessary.
	If shape is scalar (ny,nx), then ocov will be scalar (nl).
	If shape is (stokes,ny,nx), then ocov will be (stokes,stokes,nl)."""
	cov = np.asarray(cov)
	if cov.ndim == 1: cov = cov[None,None]
	if len(shape) == 2: return cov[0,0]
	ocov = np.zeros((shape[0],shape[0])+cov.shape[2:])
	nmin = min(cov.shape[0],ocov.shape[0])
	ocov[:nmin,:nmin] = cov[:nmin,:nmin]
	return ocov

def extent(shape, wcs, nsub=None, signed=False, method="auto"):
	"""Returns the area of a patch with the given shape
	and wcs, in steradians."""
	if method == "auto":
		if   wcsutils.is_plain(wcs): method = "intermediate"
		elif wcsutils.is_cyl(wcs):   method = "cylindrical"
		else:                        method = "subgrid"
	if   method in ["inter","intermediate"]: return extent_intermediate(shape, wcs, signed=signed)
	elif method in ["cyl",  "cylindrical"]:  return extent_cyl(shape, wcs, signed=signed)
	elif method in ["sub", "subgrid"]:       return extent_subgrid(shape, wcs, nsub=nsub, signed=signed)
	else: raise ValueError("Unrecognized method '%s' in extent()" % method)

def extent_intermediate(shape, wcs, signed=False):
	"""Estimate the flat-sky extent of the map as the WCS
	intermediate coordinate extent. This is very simple, but
	is only appropriate for very flat coordinate systems"""
	res = wcs.wcs.cdelt[::-1]*shape[-2:]*get_unit(wcs)
	if not signed: res = np.abs(res)
	return res

# Approximations to physical box size and area are needed
# for transforming to l-space. We can do this by dividing
# our map into a set of rectangles and computing the
# coordinates of their corners. The rectangles are assumed
# to be small, so cos(dec) is constant across them, letting
# us rescale RA by cos(dec) inside each. We also assume each
# rectangle to be .. a rectangle (:D), so area is given by
# two side lengths.
# The total length in each direction could be computed by
# 1. Average of top and bottom length
# 2. Mean of all row lengths
# 3. Area-weighted mean of row lengths
# 4. Some sort of compromise that makes length*height = area.
# To construct the coarser system, slicing won't do, as it
# shaves off some of our area. Instead, we must modify
# cdelt to match our new pixels: cdelt /= nnew/nold
def extent_subgrid(shape, wcs, nsub=None, safe=True, signed=False):
	"""Returns an estimate of the "physical" extent of the
	patch given by shape and wcs as [height,width] in
	radians. That is, if the patch were on a sphere with
	radius 1 m, then this function returns approximately how many meters
	tall and wide the patch is. These are defined such that
	their product equals the physical area of the patch.
	Obs: Has trouble with areas near poles."""
	total_area = area(shape, wcs)
	if nsub is None: nsub = 17
	# Create a new wcs with (nsub,nsub) pixels
	wcs = wcs.deepcopy()
	step = (np.asfarray(shape[-2:])/nsub)[::-1]
	wcs.wcs.crpix -= 0.5
	wcs.wcs.cdelt *= step
	wcs.wcs.crpix /= step
	wcs.wcs.crpix += 0.5
	# We need a representative cos(dec) for each pixel. Will use the center
	coss = np.cos(posmap([nsub,nsub], wcs, safe=False)[0])
	# Get the length of each row in the image. This will be the distance
	# from the middle of the left edge of the left-most pixel to the middle
	# of the right edge of the right-most pixel
	pixs  = np.mgrid[:nsub,:nsub+1].astype(float)
	pixs[1] -= 0.5
	decs, ras = pix2sky(nsub, wcs, pixs, safe=False)
	pix_lengths = (utils.rewind(decs[:,1:]-decs[:,:-1])**2 + (utils.rewind(ras[:,1:]-ras[:,:-1])*coss)**2)**0.5
	# Get the height of each col in the image
	pixs  = np.mgrid[:nsub+1,:nsub].astype(float)
	pixs[0] -= 0.5
	decs, ras = pix2sky(nsub, wcs, pixs, safe=False)
	pix_heights = (utils.rewind(decs[1:,:]-decs[:-1,:])**2 + (utils.rewind(ras[1:,:]-ras[:-1,:])*coss)**2)**0.5
	# The area is the sum of their product
	pix_areas  = pix_lengths*pix_heights
	# The extent should be a compromise between the different lengths and heights
	# that gives the right area.
	mean_length = np.mean(pix_lengths)*nsub
	mean_height = np.mean(pix_heights)*nsub
	# Then scale both to ensure we get the right area
	correction  = (total_area/(mean_length*mean_height))**0.5
	mean_length *= correction
	mean_height *= correction
	ext = np.array([mean_height, mean_length])
	if signed: ext *= np.sign(wcs.wcs.cdelt[::-1])
	return ext

def extent_cyl(shape, wcs, signed=False):
	"""Extent specialized for a cylindrical projection.
	Vertical: ny*cdelt[1]
	Horizontal: Each row is nx*cdelt[0]*cos(dec), but we
	want a single representative number, which will be
	some kind of average, and we're free to choose which. We choose
	the one that makes the product equal the true area.
	Area = nx*ny*cdelt[0]*cdelt[1]*mean(cos(dec)) = vertical*(nx*cdelt[0]*mean(cos)),
	so horizontal = nx*cdelt[0]*mean(cos)"""
	dec1, dec2 = pix2sky(shape, wcs, [[-0.5,shape[-2]-1+0.5],[0,0]], safe=False)[0]
	if dec1 <= dec2: ysign = 1
	else: dec1, dec2, ysign = dec2, dec1, -1
	dec1, dec2 = max(-np.pi/2, dec1), min(np.pi/2, dec2)
	mean_cos   = (np.sin(dec2)-np.sin(dec1))/(dec2-dec1)
	ext = np.array([(dec2-dec1)*ysign, shape[-1]*wcs.wcs.cdelt[0]*mean_cos*get_unit(wcs)])
	if not signed: ext = np.abs(ext)
	return ext

def area(shape, wcs, nsamp=1000, method="auto"):
	"""Returns the area of a patch with the given shape
	and wcs, in steradians."""
	if method == "auto":
		if   wcsutils.is_plain(wcs): method = "intermediate"
		elif wcsutils.is_cyl(wcs):   method = "cylindrical"
		else:                        method = "contour"
	if   method in ["inter","intermediate"]: return area_intermediate(shape, wcs)
	elif method in ["cyl",  "cylindrical"]:  return area_cyl(shape, wcs)
	elif method in ["cont", "contour"]:      return area_contour(shape, wcs, nsamp=nsamp)
	else: raise ValueError("Unrecognized method '%s' in area()" % method)

def area_intermediate(shape, wcs):
	"""Get the area of a completely flat sky"""
	return np.abs(shape[-2]*shape[-1]*wcs.wcs.cdelt[0]*wcs.wcs.cdelt[1]*get_unit(wcs)**2)

def area_cyl(shape, wcs):
	"""Get the area of a cylindrical projection. Fast and exact."""
	dec1, dec2 = np.sort(pix2sky(shape, wcs, [[-0.5,shape[-2]-1+0.5],[0,0]], safe=False)[0])
	dec1, dec2 = max(-np.pi/2, dec1), min(np.pi/2, dec2)
	return (np.sin(dec2)-np.sin(dec1))*abs(wcs.wcs.cdelt[0])*shape[-1]*get_unit(wcs)

def area_contour(shape, wcs, nsamp=1000):
	"""Get the area of the map by doing a contour integral (1-sin(dec)) d(RA)
	over the closed path (dec(t), ra(t)) that bounds the valid region of
	the map, so it only works for projections where we can figure out this
	boundary. Using only d(RA) in the integral corresponds to doing a top-hat
	integral instead of something trapezoidal, but this method is fast enough
	that we can afford many points to compensate.
	The present implementation works for cases where the valid
	region of the map runs through the centers of the pixels on
	each edge or through the outer edge of those pixels (this
	detail can be different for each edge).  The former case is
	needed in the full-sky cylindrical projections that have
	pixels centered exactly on the poles.
	"""
	n2, n1 = shape[-2:]
	row_lims, col_lims = [], []
	# Ideally we want to integrate around the real outer edge
	# of our patch, which is displaced by half a pixel coordinate
	# from the pixel centers, but sometimes those coordinates are
	# not valid. The nobcheck should avoid that, but we still include
	# them to be safe. For the case where nobcheck avoids invalid values,
	# the clip() later cuts off the parts of the pixels that go outside
	# bounds. This differs from using the backup points by also handling
	# pixels that are offset from the poles by a non-half-integer amount.
	for dest_list, test_points in [
			(col_lims, [(  -0.5, 0.0), (   0.0, 0.0)]),
			(col_lims, [(n1-0.5, 0.0), (n1-1.0, 0.0)]),
			(row_lims, [(0.0,   -0.5), (0.0,    0.0)]),
			(row_lims, [(0.0, n2-0.5), (0.0, n2-1.0)]),
			]:
		for t in test_points:
			if not np.any(np.isnan(wcsutils.nobcheck(wcs).wcs_pix2world([t], 0))):
				dest_list.append(np.array(t, float))
				break
		else:
			raise ValueError("Could not identify map_boundary; last test point was %s" % t)
	# We want to draw a closed patch connecting the four corners
	# of the boundary.
	col_lims = [_c[0] for _c in col_lims]
	row_lims = [_r[1] for _r in row_lims]
	vertices = np.array([
			(col_lims[0], row_lims[0]),
			(col_lims[1], row_lims[0]),
			(col_lims[1], row_lims[1]),
			(col_lims[0], row_lims[1]),
			(col_lims[0], row_lims[0])])
	total   = 0
	tot_dra = 0
	for v0, v1 in zip(vertices[:-1], vertices[1:]):
	 line_pix = np.linspace(0, 1, nsamp)[:,None] * (v1 - v0) + v0
	 line = wcsutils.nobcheck(wcs).wcs_pix2world(line_pix, 0)
	 # Stay within valid dec values. Used for pixels at the poles
	 line[:,1] = np.clip(line[:,1], -90, 90)
	 dec      = (line[1:,1] + line[:-1,1]) / 2  # average dec
	 dra      = line[1:,0] - line[:-1,0]        # delta RA
	 dra      = (dra+180) % 360 - 180          # safetyize branch crossing.
	 total   += ((1-np.sin(dec*utils.degree)) * dra).sum()*utils.degree
	return abs(total)

def pixsize(shape, wcs):
	"""Returns the average pixel area, in steradians."""
	return area(shape, wcs)/np.product(shape[-2:])

def pixshape(shape, wcs, signed=False):
	"""Returns the average pixel height and width, in radians."""
	return extent(shape, wcs, signed=signed)/shape[-2:]

def pixshapemap(shape, wcs, bsize=1000, separable="auto", signed=False):
	"""Returns the physical width and heigh of each pixel in the map in radians.
	Heavy for big maps. Much faster approaches are possible for known pixelizations."""
	if wcsutils.is_plain(wcs):
		cdelt = wcs.wcs.cdelt
		pshape  = np.zeros([2])
		pshape[0] = wcs.wcs.cdelt[1]*get_unit(wcs)
		pshape[1] = wcs.wcs.cdelt[0]*get_unit(wcs)
		if not signed: pshape = np.abs(pshape)
		pshape  = np.broadcast_to(pshape[:,None,None], (2,)+shape[-2:])
		return ndmap(pshape, wcs)
	elif separable == True or (separable == "auto" and wcsutils.is_cyl(wcs)):
		pshape = pixshapes_cyl(shape, wcs, signed=signed)
		pshape = np.broadcast_to(pshape[:,:,None], (2,)+shape[-2:])
		return ndmap(pshape, wcs)
	else:
		pshape = zeros((2,)+shape[-2:], wcs)
		# Loop over blocks in y to reduce memory usage
		for i1 in range(0, shape[-2], bsize):
			i2 = min(i1+bsize, shape[-2])
			pix  = np.mgrid[i1:i2+1,:shape[-1]+1]
			with utils.nowarn():
				y, x = pix2sky(shape, wcs, pix, safe=True, corner=True)
			del pix
			dy = y[1:,1:]-y[:-1,:-1]
			dx = x[1:,1:]-x[:-1,:-1]
			if not signed: dy, dx = np.abs(dy), np.abs(dx)
			cy = np.cos(y)
			bad= cy<= 0
			cy[bad] = np.mean(cy[~bad])
			dx *= 0.5*(cy[1:,1:]+cy[:-1,:-1])
			del y, x, cy
			# Due to wcs fragility, we may have some nans at wraparound points.
			# Fill these with the mean non-nan value. Since most maps will be cylindrical,
			# it makes sense to do this by row
			bad = ~np.isfinite(dy)
			dy[bad] = np.mean(dy[~bad])
			bad = ~np.isfinite(dx)
			dx[bad] = np.mean(dx[~bad])
			# Copy over to our output array
			pshape[0,i1:i2,:] = dy
			pshape[1,i1:i2,:] = dx
			del dx, dy
		return pshape

def pixshapes_cyl(shape, wcs, signed=False):
	"""Returns the physical width and height of pixels for each row of a cylindrical
	map with the given shape, wcs, in radians, as an array [{height,width},ny]. All
	pixels in a row have the same shape in a cylindrical projection."""
	res = np.zeros([2,shape[-2]])
	ny  = shape[-2]
	# Get the dec of all the pixel edges, and use that to get the heights.
	y   = np.arange(ny+1)-0.5
	x   = y*0
	dec, ra = pix2sky(shape, wcs, [y,x], safe=False)
	if not np.isfinite(dec[0]):  dec[0]  = -np.pi/2 if wcs.wcs.cdelt[1] >= 0 else  np.pi/2
	if not np.isfinite(dec[-1]): dec[-1] =  np.pi/2 if wcs.wcs.cdelt[1] >= 0 else -np.pi/2
	dec = np.clip(dec, -np.pi/2, np.pi/2)
	heights = dec[1:]-dec[:-1]
	# A pixel that goes from dec1 to dec2 with a RA interval of dRA has an area of
	# (sin(dec2)-sin(dec1))*dRA. We will assign a width of area/height to each pixel,
	# such that we can simply define pixsize in terms of pixshape. That is,
	# width = dRA * (sin(dec2)-sin(dec1))/(dec2-dec1)
	dRA   = wcs.wcs.cdelt[0]*utils.degree
	sdec  = np.sin(dec)
	widths= dRA * (sdec[1:]-sdec[:-1])/heights
	res[0] = heights
	res[1] = widths
	if not signed:
		res = np.abs(res)
	return res

def pixsizemap(shape, wcs, separable="auto", broadcastable=False, bsize=1000):
	"""Returns the physical area of each pixel in the map in steradians.

	If separable is True, then the map will be assumed to be in a cylindircal
	projection, where the pixel size is only a function of declination.
	This makes the calculation dramatically faster, and the resulting array
	will also use much less memory due to numpy striding tricks. The default,
	separable=auto", determines whether to use this shortcut based on the
	properties of the wcs.

	Normally the function returns a ndmap of shape [ny,nx]. If broadcastable
	is True, then it is allowed to return a smaller array that would still
	broadcast correctly to the right shape. This can be useful to save work
	if one is going to be doing additional manipulation of the pixel size
	before using it. For a cylindrical map, the result would have shape [ny,1]
	if broadcastable is True.
	"""
	if separable == True or (separable == "auto" and wcsutils.is_cyl(wcs)):
		psize = np.product(pixshapes_cyl(shape, wcs),0)[:,None]
		# Expand to full shape unless we are willing to accept an array
		# with smaller size that is still broadcastable to the right result
		if not broadcastable:
			psize = np.broadcast_to(psize, shape[-2:])
		return ndmap(psize, wcs)
	else:
		return np.product(pixshapemap(shape, wcs, bsize=bsize, separable=separable),0)

<<<<<<< HEAD
def lmap(shape, wcs, oversample=1, method="auto"):
=======
def pixshapebounds(shape, wcs, separable="auto"):
	"""Return the minimum and maximum pixel height and width for the given
	geometry, in the form [{min,max},{y,x}]. Fast for separable geometries like
	cylindrical ones, which it will try to recognize, but this can be forced by
	setting separable to True (or disabled with False). Heavy in the general case."""
	if separable == True or (separable == "auto" and wcsutils.is_cyl(wcs)):
		return utils.minmax(pixshapes_cyl(shape, wcs),1)
	else:
		return utils.minmax(pixshapemap(shape, wcs))

def lmap(shape, wcs, oversample=1):
>>>>>>> 306842b4
	"""Return a map of all the wavenumbers in the fourier transform
	of a map with the given shape and wcs."""
	ly, lx = laxes(shape, wcs, oversample=oversample, method=method)
	data = np.empty((2,ly.size,lx.size))
	data[0] = ly[:,None]
	data[1] = lx[None,:]
	return ndmap(data, wcs)

def modlmap(shape, wcs, oversample=1, method="auto"):
	"""Return a map of all the abs wavenumbers in the fourier transform
	of a map with the given shape and wcs."""
	slmap = lmap(shape,wcs,oversample=oversample, method=method)
	return np.sum(slmap**2,0)**0.5

def center(shape,wcs):
	cpix = (np.array(shape[-2:])-1)/2.
	return pix2sky(shape,wcs,cpix)

def modrmap(shape, wcs, ref="center", safe=True, corner=False):
	"""Return an enmap where each entry is the distance from center
	of that entry. Results are returned in radians, and if safe is true
	(default), then sharp coordinate edges will be avoided."""
	slmap = posmap(shape,wcs,safe=safe,corner=corner)
	if isinstance(ref,basestring):
		if ref=="center": ref = center(shape,wcs)
		else:             raise ValueError
	ref = np.array(ref)[:,None,None]
	if wcsutils.is_plain(wcs): return np.sum((slmap-ref)**2,0)**0.5
	return ndmap(utils.angdist(slmap[::-1],ref[::-1],zenith=False),wcs)

def laxes(shape, wcs, oversample=1, method="auto"):
	oversample = int(oversample)
	step = extent(shape, wcs, signed=True, method=method)/shape[-2:]
	ly = np.fft.fftfreq(shape[-2]*oversample, step[0])*2*np.pi
	lx = np.fft.fftfreq(shape[-1]*oversample, step[1])*2*np.pi
	if oversample > 1:
		# When oversampling, we want even coverage of fourier-space
		# pixels. Because the pixel value indicates the *center* l
		# of that pixel, we must shift ls when oversampling.
		# E.g. [0,100,200,...] oversample 2 => [-25,25,75,125,175,...],
		# not [0,50,100,150,200,...].
		# And  [0,100,200,...] os 3 => [-33,0,33,66,100,133,...]
		# In general [0,a,2a,3a,...] os n => a*(-1+(2*i+1)/n)/2
		# Since fftfreq generates a*i, the difference is a/2*(-1+1/n)
		def shift(l,a,n): return l+a/2*(-1+1./n)
		ly = shift(ly,ly[oversample],oversample)
		lx = shift(lx,lx[oversample],oversample)
	return ly, lx

def lrmap(shape, wcs, oversample=1):
	"""Return a map of all the wavenumbers in the fourier transform
	of a map with the given shape and wcs."""
	return lmap(shape, wcs, oversample=oversample)[...,:shape[-1]//2+1]

def fft(emap, omap=None, nthread=0, normalize=True, adjoint_ifft=False, dct=False):
	"""Performs the 2d FFT of the enmap pixels, returning a complex enmap.
	If normalize is "phy", "phys" or "physical", then an additional normalization
	is applied such that the binned square of the fourier transform can
	be directly compared to theory (apart from mask corrections)
	, i.e., pixel area factors are corrected for.
	"""
	if dct: res  = samewcs(enfft.dct(emap,omap,axes=[-2,-1],nthread=nthread), emap)
	else:   res  = samewcs(enfft.fft(emap,omap,axes=[-2,-1],nthread=nthread), emap)
	norm = 1
	if normalize:
		if dct: norm /= np.prod(2*np.array(emap.shape[-2:])-1)**0.5
		else:   norm /= np.prod(emap.shape[-2:])**0.5
	if normalize in ["phy","phys","physical"]:
		if adjoint_ifft: norm /= emap.pixsize()**0.5
		else:            norm *= emap.pixsize()**0.5
	if norm != 1: res *= norm
	return res
def ifft(emap, omap=None, nthread=0, normalize=True, adjoint_fft=False, dct=False):
	"""Performs the 2d iFFT of the complex enmap given, and returns a pixel-space enmap."""
	if dct: res  = samewcs(enfft.idct(emap,omap,axes=[-2,-1],nthread=nthread, normalize=False), emap)
	else:   res  = samewcs(enfft.ifft(emap,omap,axes=[-2,-1],nthread=nthread, normalize=False), emap)
	norm = 1
	if normalize:
		if dct: norm /= np.prod(2*np.array(emap.shape[-2:])-1)**0.5
		else:   norm /= np.prod(emap.shape[-2:])**0.5
	if normalize in ["phy","phys","physical"]:
		if adjoint_fft: norm *= emap.pixsize()**0.5
		else:           norm /= emap.pixsize()**0.5
	if norm != 1: res *= norm
	return res

def dct(emap, omap=None, nthread=0, normalize=True):
	return fft(emap, omap=omap, nthread=nthread, normalize=normalize, dct=True)
def idct(emap, omap=None, nthread=0, normalize=True):
	return ifft(emap, omap=omap, nthread=nthread, normalize=normalize, dct=True)

def fft_adjoint(emap, omap=None, nthread=0, normalize=True):
	return ifft(emap, omap=omap, nthread=nthread, normalize=normalize, adjoint_fft=True)
def ifft_adjoint(emap, omap=None, nthread=0, normalize=True):
	return fft(emap, omap=omap, nthread=nthread, normalize=normalize, adjoint_ifft=True)

def idct_adjoint(emap, omap=None, nthread=0, normalize=True):
	return fft(emap, omap=omap, nthread=nthread, normalize=normalize, adjoint_ifft=True, dct=True)
def dct_adjoint(emap, omap=None, nthread=0, normalize=True):
	return ifft(emap, omap=omap, nthread=nthread, normalize=normalize, adjoint_fft=True, dct=True)

# These are shortcuts for transforming from T,Q,U real-space maps to
# T,E,B hamonic maps. They are not the most efficient way of doing this.
# It would be better to precompute the rotation matrix and buffers, and
# use real transforms.
def map2harm(emap, nthread=0, normalize=True, iau=False, spin=[0,2], adjoint_harm2map=False):
	"""Performs the 2d FFT of the enmap pixels, returning a complex enmap.
	If normalize starts with "phy" (for physical), then an additional normalization
	is applied such that the binned square of the fourier transform can
	be directly compared to theory  (apart from mask corrections)
	, i.e., pixel area factors are corrected for.
	"""
	emap = samewcs(fft(emap,nthread=nthread,normalize=normalize, adjoint_ifft=adjoint_harm2map), emap)
	if emap.ndim > 2:
		rot, s0 = None, None
		for s, i1, i2 in spin_helper(spin, emap.shape[-3]):
			if s == 0:  continue
			if s != s0: s0, rot = s, queb_rotmat(emap.lmap(), iau=iau, spin=s)
			emap[...,i1:i2,:,:] = map_mul(rot, emap[...,i1:i2,:,:])
	return emap
def harm2map(emap, nthread=0, normalize=True, iau=False, spin=[0,2], keep_imag=False, adjoint_map2harm=False):
	if emap.ndim > 2:
		emap = emap.copy()
		rot, s0 = None, None
		for s, i1, i2 in spin_helper(spin, emap.shape[-3]):
			if s == 0:  continue
			if s != s0: s0, rot = s, queb_rotmat(emap.lmap(), iau=iau, spin=s, inverse=True)
			emap[...,i1:i2,:,:] = map_mul(rot, emap[...,i1:i2,:,:])
	res = samewcs(ifft(emap,nthread=nthread,normalize=normalize, adjoint_fft=adjoint_map2harm), emap)
	if not keep_imag: res = res.real
	return res

def map2harm_adjoint(emap, nthread=0, normalize=True, iau=False, spin=[0,2], keep_imag=False):
	return harm2map(emap, nthread=nthread, normalize=normalize, iau=iau, spin=spin, keep_imag=keep_imag, adjoint_map2harm=True)

def harm2map_adjoint(emap, nthread=0, normalize=True, iau=False, spin=[0,2]):
	return map2harm(emap, nthread=nthread, normalize=normalize, iau=iau, spin=spin, adjoint_harm2map=True)

def queb_rotmat(lmap, inverse=False, iau=False, spin=2):
	# atan2(x,y) instead of (y,x) because Qr points in the
	# tangential direction, not radial. This matches flipperpol too.
	# This corresponds to the Healpix convention. To get IAU,
	# flip the sign of a.
	sgn = 1 if iau else -1
	if not mute["polconv_fix"]:
		warnings.warn("enmap polarization convention changed. The old iau was actually healpix, and vice versa. This has been fixed now, and the enmap meaning of iau and healpix now matches that of curvedsky, and the rest of the world. If you suddenly get gibberish EE spectra, then you will need to change the value of the iau flag you pass to harm2map, map2harm, etc.. To mute this warnings, set enmapl.mute[\"polconv_fix\"] = True")
	a    = sgn*spin*np.arctan2(-lmap[1], lmap[0])
	c, s = np.cos(a), np.sin(a)
	if inverse: s = -s
	return samewcs(np.array([[c,-s],[s,c]]),lmap)

def rotate_pol(emap, angle, comps=[-2,-1]):
	c, s = np.cos(2*angle), np.sin(2*angle)
	res = emap.copy()
	res[...,comps[0],:,:] = c*emap[...,comps[0],:,:] - s*emap[...,comps[1],:,:]
	res[...,comps[1],:,:] = s*emap[...,comps[0],:,:] + c*emap[...,comps[1],:,:]
	return res

def map_mul(mat, vec):
	"""Elementwise matrix multiplication mat*vec. Result will have
	the same shape as vec. Multiplication happens along the last non-pixel
	indices."""
	# Allow scalar product, broadcasting if necessary
	mat = np.asanyarray(mat)
	if mat.ndim <= 3: return mat*vec
	# Otherwise we do a matrix product along the last axes
	ovec = samewcs(np.einsum("...abyx,...byx->...ayx", mat, vec), mat, vec)
	return ovec

def smooth_gauss(emap, sigma):
	"""Smooth the map given as the first argument with a gaussian beam
	with the given standard deviation sigma in radians. If sigma is negative,
	then the complement of the smoothed map will be returned instead (so
	it will be a highpass filter)."""
	if np.all(sigma == 0): return emap.copy()
	f  = fft(emap)
	x2 = np.sum(emap.lmap()**2*sigma**2,0)
	if sigma >= 0: f *= np.exp(-0.5*x2)
	else:          f *= 1-np.exp(-0.5*x2)
	return ifft(f).real

def inpaint(map, mask, method="nearest"):
	"""Inpaint regions in emap where mask==True based on the nearest unmasked pixels.
	Uses scipy.interpolate.griddata internally. See its documentation for the meaning of
	method. Note that if method is not "nearest", then areas where the mask touches the edge
	will be filled with NaN instead of sensible values.

	The purpose of this function is mainly to allow inapinting bad values with a
	continuous signal with the right order of magnitude, for example to allow fourier
	operations of masked data with large values near the edge of the mask (e.g. a
	galactic mask). Its goal is not to inpaint with something realistic-looking. For
	that heavier methods are needed."""
	from scipy import interpolate
	# Find innermost good pixels at border of mask. These are the pixels the interpolation
	# will actually be based on, so isolating them makes things much faster than just sending
	# in every valid pixel
	border = scipy.ndimage.distance_transform_edt(~mask)==1
	pix      = map.pixmap()
	pix_good = pix[:,border].reshape(2,-1).T
	pix_bad  = pix[:,mask].reshape(2,-1).T
	omap = map.copy()
	# Loop over each scalar component of omap
	for m in omap.preflat:
		val_good = m[border].reshape(-1)
		val_ipol = interpolate.griddata(pix_good, val_good, pix_bad, method=method)
		m[pix_bad[:,0],pix_bad[:,1]] = val_ipol
	return omap

def calc_window(shape):
	"""Compute fourier-space window function. Since the
	window function is separable, it is returned as an x and y part,
	such that window = wy[:,None]*wx[None,:]."""
	wy = np.sinc(np.fft.fftfreq(shape[-2]))
	wx = np.sinc(np.fft.fftfreq(shape[-1]))
	return wy, wx

def apply_window(emap, pow=1.0):
	"""Apply the pixel window function to the specified power to the map,
	returning a modified copy. Use pow=-1 to unapply the pixel window."""
	wy, wx = calc_window(emap.shape)
	return ifft(fft(emap) * wy[:,None]**pow * wx[None,:]**pow).real

def samewcs(arr, *args):
	"""Returns arr with the same wcs information as the first enmap among
	args.  If no matches are found, arr is returned as is.  Will
	reference, rather than copy, the underlying array data
	whenever possible.
	"""
	for m in args:
		try: return ndmap(arr, m.wcs)
		except AttributeError: pass
	return arr

# Idea: Make geometry a class with .shape and .wcs members.
# Make a function that takes (foo,bar) and returns a geometry,
# there (foo,bar) can either be (shape,wcs) or (geometry,None).
# Use that to make everything that currently accepts shape, wcs
# transparently accept geometry. This will free us from having
# to drag around a shape, wcs pair all the time.
def geometry(pos, res=None, shape=None, proj="car", deg=False, pre=(), force=False, ref=None, **kwargs):
	"""Consruct a shape,wcs pair suitable for initializing enmaps.
	pos can be either a {dec,ra} center position or a [{from,to},{dec,ra}]
	array giving the bottom-left and top-right corners of the desired geometry.
	At least one of res or shape must be specified.  If res is specified, it
	must either be a number, in which the same resolution is used in each direction,
	or {dec,ra}. If shape is specified, it must be at least [2]. All angles
	are given in radians.

	The projection type is chosen with the proj argument. The default is "car",
	corresponding to the equirectangular plate carree projection. Other valid
	projections are "cea", "zea", "gnom", etc. See wcsutils for details.

	By default the geometry is tweaked so that a standard position, typically
	ra=0,dec=0, would be at an integer logical pixel position (even if that position is
	outside the physical map). This makes it easier to generate maps that are compatible
	up to an integer pixel offset, as well as maps that are compatible with the predefined
	spherical harmonics transform ring weights. The cost of this tweaking is that the
	resulting corners can differ by a fraction of a pixel from the one requested.
	To force the geometry to exactly match the corners provided you can pass force=True.
	It is also possible to manually choose the reference point via the ref argument, which
	must be a dec,ra coordinate pair (in radians)."""
	# We use radians by default, while wcslib uses degrees, so need to rescale.
	# The exception is when we are using a plain, non-spherical wcs, in which case
	# both are unitless. So undo the scaling in this case.
	scale = 1 if deg else 1/utils.degree
	pos = np.asarray(pos)*scale
	if res is not None: res = np.asarray(res)*scale
	# Apply a standard reference points unless one is manually specified, or we
	# want to force the corners to exactly match the input.
	try:
		# if it's a (dec,ra) tuple in radians, make it (ra,dec) in degrees.
		ref = (ref[1] * scale, ref[0] * scale)
		assert(len(ref) == 2)
	except (TypeError, ValueError):
		pass
	if ref is None and not force: ref = "standard"
	wcs = wcsutils.build(pos, res, shape, rowmajor=True, system=proj, ref=ref, **kwargs)
	if shape is None:
		# Infer shape. WCS does not allow us to wrap around the
		# sky, so shape mustn't be large enough to make that happen.
		# Our relevant pixel coordinates go from (-0.5,-0.5) to
		# shape-(0.5,0.5). We assume that wcs.build has already
		# assured the former. Our job is to find shape that puts
		# the top edge close to the requested value, while still
		# being valid. If we always round down, we should be safe:
		nearedge = wcsutils.nobcheck(wcs).wcs_world2pix(pos[0:1,::-1],0)[0,::-1]
		faredge  = wcsutils.nobcheck(wcs).wcs_world2pix(pos[1:2,::-1],0)[0,::-1]
		shape = tuple(np.round(faredge-nearedge).astype(int))
	return pre+tuple(shape), wcs

def fullsky_geometry(res=None, shape=None, dims=(), proj="car"):
	"""Build an enmap covering the full sky, with the outermost pixel centers
	at the poles and wrap-around points. Assumes a CAR (clenshaw curtis variant)
	projection for now."""
	assert proj == "car", "Only CAR fullsky geometry implemented"
	if shape is None:
	 res   = np.zeros(2)+res
	 shape = utils.nint(([1*np.pi,2*np.pi]/res) + (1,0))
	ny, nx = shape
	assert abs(res[0] * (ny-1) - np.pi) < 1e-8, "Vertical resolution does not evenly divide the sky; this is required for SHTs."
	assert abs(res[1] * nx - 2*np.pi)   < 1e-8, "Horizontal resolution does not evenly divide the sky; this is required for SHTs."
	wcs   = wcsutils.WCS(naxis=2)
	# Note the reference point is shifted by half a pixel to keep
	# the grid in bounds, from ra=180+cdelt/2 to ra=-180+cdelt/2.
	wcs.wcs.crval = [res[0]/2/utils.degree,0]
	wcs.wcs.cdelt = [-360./nx,180./(ny-1)]
	wcs.wcs.crpix = [nx//2+0.5,(ny+1)/2]
	wcs.wcs.ctype = ["RA---CAR","DEC--CAR"]
	return dims+(ny,nx), wcs

def band_geometry(dec_cut,res=None, shape=None, dims=(), proj="car"):
	"""Return a geometry corresponding to a sky that had a full-sky
	geometry but to which a declination cut was applied. If dec_cut
	is a single number, the declination range will be (-dec_cut,dec_cut)
	radians, and if specified with two components, it is interpreted as
	(dec_cut_min,dec_cut_max). The remaining arguments are the same as
	fullsky_geometry and pertain to the geometry before cropping to the
	cut-sky.
	"""
	dec_cut = np.atleast_1d(dec_cut)
	if dec_cut.size == 1:
		dec_cut_min = -dec_cut[0]
		dec_cut_max = dec_cut[0]
		assert dec_cut_max>0
	elif dec_cut.size == 2:
		dec_cut_min,dec_cut_max = dec_cut
		assert dec_cut_max>dec_cut_min
	else:
		raise ValueError
	ishape,iwcs = fullsky_geometry(res=res, shape=shape, dims=dims, proj=proj)
	start = sky2pix(ishape,iwcs,(dec_cut_min,0))[0]
	stop = sky2pix(ishape,iwcs,(dec_cut_max,0))[0]
	Ny,_ = ishape[-2:]
	start = max(int(np.round(start)),0); stop = min(int(np.round(stop)),Ny)
	assert start>=0 and start<Ny
	assert stop>=0 and stop<Ny
	return slice_geometry(ishape,iwcs,np.s_[start:stop,:])

def thumbnail_geometry(r=None, res=None, shape=None, dims=(), proj="tan"):
	"""Build a geometry in the given projection centered on (0,0), which will
	be exactly at a pixel center.

	 r:     The radius from the center to the edges of the patch, in radians.
	 res:   The resolution of the patch, in radians.
	 shape: The target shape of the patch. Will be forced to odd numbers if necessary.

	Any two out of these three arguments must be specified. The most common usage
	will probably be to specify r and res, e.g.
	 shape, wcs = enmap.thumbnail_geometry(r=1*utils.degree, res=0.5*utils.arcmin)

	The purpose of this function is to provide a geometry appropriate for object
	stacking, etc. Ideally enmap.geometry would do this, but this specialized function
	makes it easier to ensure that the center of the coordinate system will be at
	excactly the pixel index (y,x) = shape//2+1, which was a commonly requested feature
	(even though which pixel is at the center shouldn't really matter as long as one
	takes into account the actual coordinates of each pixel).
	"""
	ctype = ["RA---%s" % proj.upper(), "DEC--%s" % proj.upper()]
	if r is None: # res and shape given
		assert res is not None and shape is not None, "Two of r, res and shape must be given"
		res   = np.zeros(2)+res
		shape = utils.nint(np.zeros(2)+shape[-2:]) # Broadcast and make sure it's an integer
		shape = shape//2*2+1                       # Force odd shape
		wcs   = wcsutils.explicit(ctype=ctype, crval=[0,0], cdelt=res[::-1]/utils.degree, crpix=shape[::-1]//2+1)
	elif shape is None: # res and r given
		assert res is not None and r is not None, "Two of r, res and shape must be given"
		res   = np.zeros(2)+res
		r     = np.zeros(2)+r
		wcs   = wcsutils.explicit(ctype=ctype, crval=[0,0], cdelt=res[::-1]/utils.degree, crpix=[1,1])
		rpix  = utils.nint(np.abs(wcsutils.nobcheck(wcs).wcs_world2pix(r[None,::-1]/utils.degree,0)[0,::-1]))
		shape = 2*rpix+1
		wcs.wcs.crpix = shape[::-1]//2+1
	else: # r and shape given
		assert r is not None and shape is not None, "Two of r, res and shape must be given"
		shape = utils.nint(np.zeros(2)+shape[-2:]) # Broadcast and make sure it's an integer
		shape = shape//2*2+1                       # Force odd shape
		r     = np.zeros(2)+r
		wcs   = wcsutils.explicit(ctype=ctype, crval=[0,0], crpix=[1,1])
		rpix  = np.abs(wcsutils.nobcheck(wcs).wcs_world2pix(r[None,::-1]/utils.degree,0)[0,::-1])
		res_ratio = (shape-1)/(2*rpix)
		wcs.wcs.cdelt /= res_ratio[::-1]
		wcs.wcs.crpix  = shape[::-1]//2+1
	shape = tuple(shape)
	return shape, wcs

def create_wcs(shape, box=None, proj="cea"):
	if box is None:
		box = np.array([[-1,-1],[1,1]])*0.5*10
		box *= utils.degree
	return wcsutils.build(box, shape=shape, rowmajor=True, system=proj)

def spec2flat(shape, wcs, cov, exp=1.0, mode="constant", oversample=1, smooth="auto"):
	"""Given a (ncomp,ncomp,l) power spectrum, expand it to harmonic map space,
	returning (ncomp,ncomp,y,x). This involves a rescaling which converts from
	power in terms of multipoles, to power in terms of 2d frequency.
	The optional exp argument controls the exponent of the rescaling factor.
	To use this with the inverse power spectrum, pass exp=-1, for example.
	If apply_exp is True, the power spectrum will be taken to the exp'th
	power. Otherwise, it is assumed that this has already been done, and
	the exp argument only controls the normalization of the result.

	It is irritating that this function needs to know what kind of matrix
	it is expanding, but I can't see a way to avoid it. Changing the
	units of harmonic space is not sufficient, as the following demonstrates:
	  m = harm2map(map_mul(spec2flat(s, b, multi_pow(ps, 0.5), 0.5), map2harm(rand_gauss(s,b))))
	The map m is independent of the units of harmonic space, and will be wrong unless
	the spectrum is properly scaled. Since this scaling depends on the shape of
	the map, this is the appropriate place to do so, ugly as it is."""
	cov    = np.asarray(cov)
	oshape = cov.shape[:-1] + tuple(shape)[-2:]
	if cov.ndim == 1: cov = cov[None,None]
	ls = np.sum(lmap(oshape, wcs, oversample=oversample)**2,0)**0.5
	if smooth == "auto":
		# Determine appropriate fourier-scale smoothing based on 2d fourer
		# space resolution. We wish to smooth by about this width to approximate
		# averaging over sub-grid modes
		smooth = 0.5*(ls[1,0]+ls[0,1])
		smooth /= 3.41 # 3.41 is an empirical factor
	if smooth > 0:
		cov = smooth_spectrum(cov, kernel="gauss", weight="mode", width=smooth)
	# Translate from steradians to pixels
	cov = cov * np.prod(shape[-2:])/area(shape,wcs)
	if exp != 1.0: cov = multi_pow(cov, exp)
	cov[~np.isfinite(cov)] = 0
	# Use order 1 because we will perform very short interpolation, and to avoid negative
	# values in spectra that must be positive (and it's faster)
	res = ndmap(utils.interpol(cov, np.reshape(ls,(1,)+ls.shape),mode=mode, mask_nan=False, order=1),wcs)
	res = downgrade(res, oversample)
	res = res.reshape(oshape[:-2]+res.shape[-2:])
	return res

def spec2flat_corr(shape, wcs, cov, exp=1.0, mode="constant"):
	cov    = np.asarray(cov)
	oshape = cov.shape[:-1] + tuple(shape)[-2:]
	if cov.ndim == 1: cov = cov[None,None]
	if exp != 1.0: cov = multi_pow(cov, exp)
	cov[~np.isfinite(cov)] = 0
	# Convert power spectrum to correlation
	ext  = extent(shape,wcs)
	rmax = np.sum(ext**2)**0.5
	res  = np.max(ext/shape[-2:])
	nr   = rmax/res
	r    = np.arange(nr)*rmax/nr
	corrfun = powspec.spec2corr(cov, r)
	# Interpolate it 2d. First get the pixel positions
	# (remember to move to the corner because this is
	# a correlation function)
	dpos = posmap(shape, wcs)
	dpos -= dpos[:,None,None,dpos.shape[-2]//2,dpos.shape[-1]//2]
	ipos = np.arccos(np.cos(dpos[0])*np.cos(dpos[1]))*nr/rmax
	corr2d = utils.interpol(corrfun, ipos.reshape((-1,)+ipos.shape), mode=mode, mask_nan=False, order=1)
	corr2d = np.roll(corr2d, -corr2d.shape[-2]//2, -2)
	corr2d = np.roll(corr2d, -corr2d.shape[-1]//2, -1)
	corr2d = ndmap(corr2d, wcs)
	return fft(corr2d).real * np.product(shape[-2:])**0.5

def smooth_spectrum(ps, kernel="gauss", weight="mode", width=1.0):
	"""Smooth the spectrum ps with the given kernel, using the given weighting."""
	ps = np.asanyarray(ps)
	pflat = ps.reshape(-1,ps.shape[-1])
	nspec,nl = pflat.shape
	# Set up the kernel array
	K = np.zeros((nspec,nl))
	l = np.arange(nl)
	if isinstance(kernel, basestring):
		if kernel == "gauss":
			K[:] = np.exp(-0.5*(l/width)**2)
		elif kernel == "step":
			K[:,:int(width)] = 1
		else:
			raise ValueError("Unknown kernel type %s in smooth_spectrum" % kernel)
	else:
		tmp = np.atleast_2d(kernel)
		K[:,:tmp.shape[-1]] = tmp[:,:K.shape[-1]]
	# Set up the weighting scheme
	W = np.zeros((nspec,nl))
	if isinstance(weight, basestring):
		if weight == "mode":
			W[:] = l[None,:]**2
		elif weight == "uniform":
			W[:] = 1
		else:
			raise ValueError("Unknown weighting scheme %s in smooth_spectrum" % weight)
	else:
		tmp = np.atleast_2d(weight)
		assert tmp.shape[-1] == W.shape[-1], "Spectrum weight must have the same length as spectrum"
	pWK = _convolute_sym(pflat*W, K)
	WK  = _convolute_sym(W, K)
	res = pWK/WK
	return res.reshape(ps.shape)

def calc_ps2d(harm, harm2=None):
	"""Compute the 2d power spectrum of the harmonic-space enmap "harm", as output by
	map2harm. Use map2harm with norm="phys" to get physical units in this spectrum.
	If harm2 is specified, then the cross-spectrum between harm and harm2 is computed
	instead.

	Some example usage, where the notation a[{x,y,z},n,m] specifies that the array
	a has shape [3,n,m], and the 3 entries in the first axis should be interpreted
	as x, y and z respectively.

	1. cl[nl] = calc_ps2d(harm[ny,nx])
	   This just computes the standard power spectrum of the given harm, resulting in
	   a single 2d enmap.
	2. cl[nl] = calc_ps2d(harm1[ny,nx], harm2[ny,nx])
	   This compues the 1d cross-spectrum between the 2d enmaps harm1 and harm2.
	3. cl[{T,E,B},{T,E,B},nl] = calc_ps2d(harm[{T,E,B},None,ny,nx], harm[None,{T,E,B},ny,nx])
	   This computes the 3x3 polarization auto-spectrum for a 3d polarized harmonic enmap.
	4. cl[{T,E,B},{T,E,B},nl] = calc_ps2d(harm1[{T,E,B},None,ny,nx], harm2[None,{T,E,B},ny,nx])
	   As above, but gives the 3x3 polarization cross-spectrum between two 3d harmonic enmaps.

	The output is in the shape one would expect from numpy broadcasting. For example,
	in the last example, the TE power spectrum would be found in cl[0,1], and the
	ET power spectrum (which is different for the cross-spectrum case) is in cl[1,0]."""
	harm  = np.asanyarray(harm)
	harm2 = np.asanyarray(harm2) if harm2 is not None else harm
	# Unify dtypes
	dtype = np.result_type(harm.real, harm2.real)
	def getaddr(a): return a.__array_interface__["data"][0]
	harm, harm2 = [samewcs(a, harm) for a in np.broadcast_arrays(harm, harm2)]
	# We set the writable flags not because we intend to write, but to silience a
	# false positive warning from numpy
	harm.flags["WRITEABLE"] = harm2.flags["WRITEABLE"] = True
	# I used to flatten here to make looping simple, but that caused a copy to be made
	# when combined with np.broadcast. So instead I will use manual raveling
	pshape = harm.shape[:-2]
	npre   = int(np.product(pshape))
	# A common use case is to compute TEBxTEB auto-cross spectra, where
	# e.g. TE === ET since harm1 is the same array as harm2. To avoid duplicate
	# calculations in this case we use a cache, which skips computing the
	# cross-spectrum of any given pair of arrays more than once.
	cache = {}
	ps2d = empty(harm.shape, harm.wcs, dtype)
	# We will loop over individual spectra
	for i in range(npre):
		I = np.unravel_index(i, pshape)
		# Avoid duplicate calculation
		key = tuple(sorted([getaddr(harm[I]), getaddr(harm2[I])]))
		if key in cache:
			ps2d[I] = cache[key]
		else:
			ps2d[I] = (harm[I]*np.conj(harm2[I])).real
			cache[key] = ps2d[I]
	return ps2d

def _convolute_sym(a,b):
	sa = np.concatenate([a,a[:,-2:0:-1]],-1)
	sb = np.concatenate([b,b[:,-2:0:-1]],-1)
	fa = enfft.rfft(sa)
	fb = enfft.rfft(sb)
	sa = enfft.ifft(fa*fb,sa,normalize=True)
	return sa[:,:a.shape[-1]]

def multi_pow(mat, exp, axes=[0,1]):
	"""Raise each sub-matrix of mat (ncomp,ncomp,...) to
	the given exponent in eigen-space."""
	return samewcs(utils.eigpow(mat, exp, axes=axes), mat)

def get_downgrade_offset(shape, wcs, factor, ref=None):
	"""Get the pixel offset required to keep a map downgraded by the given factor
	aligned with the reference point."""
	factor  = np.zeros(2, int)+factor
	if ref is None: return np.zeros(2,int)
	else:           return utils.nint(sky2pix(shape, wcs, ref))%factor

def downgrade(emap, factor, op=np.mean, ref=None, off=None, inclusive=False):
	"""Returns enmap "emap" downgraded by the given integer factor
	(may be a list for each direction, or just a number) by averaging
	inside pixels."""
	factor  = np.zeros(2, int)+factor
	# Optionally apply an offset to keep different downgraded maps pixel-compatible.
	# This can be either manually specified, or inferred from reference coordinates.
	if off is None:  off = get_downgrade_offset(emap.shape, emap.wcs, factor, ref)
	else:            off = np.zeros(2, int)+off
	# Do the averaging
	omap = utils.block_reduce(emap, factor[0], off=off[0], axis=-2, inclusive=inclusive)
	omap = utils.block_reduce(omap, factor[1], off=off[1], axis=-1, inclusive=inclusive)
	# Update the wcs
	wcs  = emap[...,off[0]::factor[0],off[1]::factor[1]].wcs
	wcs.wcs.crpix += (off[1::-1]>0)*inclusive # extra downgraded pixel in front if inclusive with offset
	omap = ndmap(omap, wcs)
	return omap

def upgrade(emap, factor, off=None, oshape=None, inclusive=False):
	"""Upgrade emap to a larger size using nearest neighbor interpolation,
	returning the result. More advanced interpolation can be had using
	enmap.interpolate."""
	factor  = np.zeros(2, int)+factor
	off     = np.zeros(2,int)+(0 if off is None else off)
	# If no output shape specified, guess one that had no pixels left over at the end
	if oshape is None: oshape = (np.array(emap.shape[-2:])-(off>0)*inclusive)*factor+off
	omap = utils.block_expand(emap, factor[0], oshape[-2], off=off[0], axis=-2, inclusive=inclusive)
	omap = utils.block_expand(omap, factor[1], oshape[-1], off=off[1], axis=-1, inclusive=inclusive)
	# Correct the WCS information
	omap = ndmap(omap, emap.wcs.copy())
	for j in range(2):
		omap.wcs.wcs.crpix[j] -= 0.5 + (off[1-j]>0)*inclusive
		omap.wcs.wcs.crpix[j] *= factor[1-j]
		omap.wcs.wcs.cdelt[j] /= factor[1-j]
		omap.wcs.wcs.crpix[j] += 0.5 + off[1-j]
	return omap

def downgrade_geometry(shape, wcs, factor):
	"""Returns the oshape, owcs corresponding to a map with geometry
	shape, wcs that has been downgraded by the given factor. Similar
	to scale_geometry, but truncates the same way as downgrade, and only
	supports integer factors."""
	factor = np.full(2, 1, dtype=int)*factor
	oshape = tuple(shape[-2:]//factor)
	owcs   = wcsutils.scale(wcs, 1.0/factor)
	return oshape, owcs

def upgrade_geometry(shape, wcs, factor):
	return scale_geometry(shape, wcs, factor)

def distance_transform(mask, omap=None, rmax=None, method="cellgrid"):
	"""Given a boolean mask, produce an output map where the value in each pixel is the distance
	to the closest false pixel in the mask. See distance_from for the meaning of rmax."""
	from pixell import distances
	if omap is None: omap = zeros(mask.shape, mask.wcs)
	for i in range(len(mask.preflat)):
		edge_pix = np.array(distances.find_edges(mask.preflat[i]))
		edge_pos = mask.pix2sky(edge_pix, safe=False)
		omap.preflat[i] = distance_from(mask.shape, mask.wcs, edge_pos, rmax=rmax, method=method)
	# Distance is always zero inside mask
	omap *= mask
	return omap

def labeled_distance_transform(labels, omap=None, odomains=None, rmax=None, method="cellgrid"):
	"""Given a map of labels going from 1 to nlabel, produce an output map where the value
	in each pixel is the distance to the closest nonzero pixel in the labels, as well as a
	map of which label each pixel was closest to. See distance_from for the meaning of rmax."""
	from pixell import distances
	if omap is None: omap = zeros(labels.shape, labels.wcs)
	if odomains is None: odomains = zeros(omap.shape, omap.wcs, np.int32)
	for i in range(len(labels.preflat)):
		edge_pix = np.array(distances.find_edges_labeled(labels.preflat[i]))
		edge_pos = labels.pix2sky(edge_pix, safe=False)
		_, domains = distance_from(labels.shape, labels.wcs, edge_pos, omap=omap.preflat[i], domains=True, rmax=rmax, method=method)
		# Get the edge_pix to label mapping
		mapping = labels.preflat[i][edge_pix[0],edge_pix[1]]
		mask    = domains >= 0
		odomains.preflat[i,mask] = mapping[domains[mask]]
		# Distance is always zero inside each labeled region
		mask    = labels.preflat[i] != 0
		omap.preflat[i][mask] = 0
	return omap, odomains

def distance_from(shape, wcs, points, omap=None, odomains=None, domains=False, method="cellgrid", rmax=None, step=1024):
	"""Find the distance from each pixel in the geometry (shape, wcs) to the
	nearest of the points[{dec,ra},npoint], returning a [ny,nx] map of distances.
	If domains==True, then it will also return a [ny,nx] map of the index of the point
	that was closest to each pixel. If rmax is specified and the method is "cellgrid" or "bubble", then
	distances will only be computed up to rmax. Beyond that distance will be set to rmax
	and domains to -1. This can be used to speed up the calculation when one only cares
	about nearby areas."""
	from pixell import distances
	if wcsutils.is_plain(wcs): warnings.warn("Distance functions are not tested on plain coordinate systems.")
	if omap is None: omap = empty(shape[-2:], wcs)
	if domains and odomains is None: odomains = empty(shape[-2:], wcs, np.int32)
	points = np.asarray(points)
	# Handle case where no points are specified
	if points.size == 0:
		if rmax is None: rmax = np.inf
		omap[:] = rmax
		if domains: odomains[:] = -1
		return (omap, odomains) if domains else omap
	# Ok, we have at least one point, use the normal stuff
	if wcsutils.is_cyl(wcs):
		dec, ra = posaxes(shape, wcs)
		if method == "bubble":
			point_pix = utils.nint(sky2pix(shape, wcs, points))
			return distances.distance_from_points_bubble_separable(dec, ra, points, point_pix, rmax=rmax, omap=omap, odomains=odomains, domains=domains)
		elif method == "cellgrid":
			point_pix = utils.nint(sky2pix(shape, wcs, points))
			return distances.distance_from_points_cellgrid(dec, ra, points, point_pix, rmax=rmax, omap=omap, odomains=odomains, domains=domains)
		elif method == "simple":
			return distances.distance_from_points_simple_separable(dec, ra, points, omap=omap, odomains=odomains, domains=domains)
		else: raise ValueError("Unknown method '%s'" % str(method))
	else:
		# We have a general geometry, so we need the full posmap. But to avoid wasting memory we
		# can loop over chunks of the posmap.
		if method == "bubble":
			# Not sure how to slice bubble. Just do it in one go for now
			pos = posmap(shape, wcs, safe=False)
			point_pix = utils.nint(sky2pix(shape, wcs, points))
			return distances.distance_from_points_bubble(pos, points, point_pix, rmax=rmax, omap=omap, odomains=odomains, domains=domains)
		elif method == "cellgrid":
			pos = posmap(shape, wcs, safe=False)
			point_pix = utils.nint(sky2pix(shape, wcs, points))
			return distances.distance_from_points_cellgrid(pos[0], pos[1], points, point_pix, rmax=rmax, omap=omap, odomains=odomains, domains=domains)
		elif method == "simple":
			geo = Geometry(shape, wcs)
			for y in range(0, shape[-2], step):
				sub_geo = geo[y:y+step]
				pos     = posmap(*sub_geo, safe=False)
				if domains:
					distances.distance_from_points_simple(pos, points, omap=omap[y:y+step], odomains=odomains[y:y+step], domains=True)
				else:
					distances.distance_from_points_simple(pos, points, omap=omap[y:y+step])
			if domains: return omap, odomains
			else:       return omap

def distance_transform_healpix(mask, omap=None, rmax=None, method="heap"):
	"""Given a boolean healpix mask, produce an output map where the value in each pixel is the distance
	to the closest false pixel in the mask. See distance_from for the meaning of rmax."""
	import healpy
	from pixell import distances
	npix  = mask.shape[-1]
	mflat = mask.reshape(-1,npix)
	nside = healpy.npix2nside(npix)
	info  = distances.healpix_info(nside)
	if omap is None: omap = np.zeros(mflat.shape)
	for i in range(len(mflat)):
		edge_pix = distances.find_edges_healpix(info, mflat[i])
		edge_pos = np.array(healpy.pix2ang(info.nside, edge_pix))
		edge_pos[0] = np.pi/2-edge_pos[0]
		distances.distance_from_points_healpix(info, edge_pos, edge_pix, omap=omap[i], rmax=rmax, method=method)
	omap = omap.reshape(mask.shape)
	# Distance is always zero inside mask
	omap *= mask
	return omap

def labeled_distance_transform_healpix(labels, omap=None, odomains=None, rmax=None, method="heap"):
	"""Given a healpix map of labels going from 1 to nlabel, produce an output map where the value
	in each pixel is the distance to the closest nonzero pixel in the labels, as well as a
	map of which label each pixel was closest to. See distance_from for the meaning of rmax."""
	import healpy
	from pixell import distances
	npix  = labels.shape[-1]
	lflat = labels.reshape(-1,npix)
	nside = healpy.npix2nside(npix)
	info  = distances.healpix_info(nside)
	if omap is None: omap = np.zeros(lflat.shape)
	if odomains is None: odomains = np.zeros(lflat.shape)
	for i in range(len(lflat)):
		edge_pix = distances.find_edges_labeled_healpix(info, lflat[i])
		edge_pos = np.array(healpy.pix2ang(info.nside, edge_pix))
		edge_pos[0] = np.pi/2-edge_pos[0]
		_, domains = distances.distance_from_points_healpix(info, edge_pos, edge_pix, omap=omap[i], domains=True, rmax=rmax, method=method)
		# Get the edge_pix to label mapping
		mapping = lflat[i][edge_pix]
		mask    = domains >= 0
		odomains[i,mask] = mapping[domains[mask]]
		# Distance is always zero inside each labeled region
		mask = lflat[i] != 0
		omap[i][mask] = 0
	omap = omap.reshape(labels.shape)
	odomains = odomains.reshape(labels.shape)
	return omap, odomains

def distance_from_healpix(nside, points, omap=None, odomains=None, domains=False, rmax=None, method="bubble"):
	"""Find the distance from each pixel in healpix map with nside nside to the
	nearest of the points[{dec,ra},npoint], returning a [ny,nx] map of distances.
	If domains==True, then it will also return a [ny,nx] map of the index of the point
	that was closest to each pixel. If rmax is specified, then distances will only be
	computed up to rmax. Beyond that distance will be set to rmax and domains to -1.
	This can be used to speed up the calculation when one only cares about nearby areas."""
	import healpy
	from pixell import distances
	info = distances.healpix_info(nside)
	if omap is None: omap = np.empty(info.npix)
	if domains and odomains is None: odomains = np.empty(info.npix, np.int32)
	pixs = utils.nint(healpy.ang2pix(nside, np.pi/2-points[0], points[1]))
	return distances.distance_from_points_healpix(info, points, pixs, rmax=rmax, omap=omap, odomains=odomains, domains=domains, method=method)

def grow_mask(mask, r):
	"""Grow the True part of boolean mask "mask" by a distance of r radians"""
	return (~mask).distance_transform(rmax=r) < r

def shrink_mask(mask, r):
	"""Shrink the True part of boolean mask "mask" by a distance of r radians"""
	return mask.distance_transform(rmax=r) >= r

def pad(emap, pix, return_slice=False, wrap=False):
	"""Pad enmap "emap", creating a larger map with zeros filled in on the sides.
	How much to pad is controlled via pix, which har format [{from,to},{y,x}],
	[{y,x}] or just a single number to apply on all sides. E.g. pix=5 would pad
	by 5 on all sides, and pix=[[1,2],[3,4]] would pad by 1 on the bottom,
	2 on the left, 3 on the top and 4 on the right."""
	pix = np.asarray(pix,dtype=int)
	if pix.ndim == 0:
		pix = np.array([[pix,pix],[pix,pix]])
	elif pix.ndim == 1:
		pix = np.array([pix,pix])
	# Exdend the wcs in each direction.
	w = emap.wcs.deepcopy()
	w.wcs.crpix += pix[0,::-1]
	# Construct a slice between the new and old map
	res = zeros(emap.shape[:-2]+tuple([s+sum(p) for s,p in zip(emap.shape[-2:],pix.T)]),wcs=w, dtype=emap.dtype)
	mslice = (Ellipsis,slice(pix[0,0],res.shape[-2]-pix[1,0]),slice(pix[0,1],res.shape[-1]-pix[1,1]))
	res[mslice] = emap
	if wrap:
		res[...,:pix[0,0],:]  = res[...,-pix[0,0]-pix[1,0]:-pix[1,0],:]
		res[...,-pix[1,0]:,:] = res[...,pix[0,0]:pix[0,0]+pix[1,0],:]
		res[...,:,:pix[0,1]]  = res[...,:,-pix[0,1]-pix[1,1]:-pix[1,1]]
		res[...,:,-pix[1,1]:] = res[...,:,pix[0,1]:pix[0,1]+pix[1,1]]
	return (res,mslice) if return_slice else res

def find_blank_edges(m, value="auto"):
	"""Returns blanks[{front,back},{y,x}], the size of the blank area
	at the beginning and end of each axis of the map, where the argument
	"value" determines which value is considered blank. Can be a float value,
	or the strings "auto" or "none". Auto will choose the value that maximizes
	the edge area considered blank. None will result in nothing being consideered blank."""
	if value == "auto":
		# Find the median value along each edge
		medians = [np.median(m[...,:,i],-1) for i in [0,-1]] + [np.median(m[...,i,:],-1) for i in [0,-1]]
		bs = [find_blank_edges(m, med) for med in medians]
		nb = [np.product(np.sum(b,0)) for b in bs]
		blanks = bs[np.argmax(nb)]
		return blanks
	elif value == "none":
		# Don't use any values for cropping, so no cropping is done
		return np.zeros([2,2],dtype=int)
	else:
		value   = np.asarray(value)
		# Find which rows and cols consist entirely of the given value
		hitmask = np.all(np.isclose(m.T, value.T, equal_nan=True, rtol=1e-6, atol=0).T,axis=tuple(range(m.ndim-2)))
		hitrows = np.all(hitmask,1)
		hitcols = np.all(hitmask,0)
		# Find the first and last row and col which aren't all the value
		blanks  = np.array([
			np.where(~hitrows)[0][[0,-1]],
			np.where(~hitcols)[0][[0,-1]]]
			).T
		blanks[1] = m.shape[-2:]-blanks[1]-1
		return blanks

def autocrop(m, method="plain", value="auto", margin=0, factors=None, return_info=False):
	"""Adjust the size of m to be more fft-friendly. If possible,
	blank areas at the edge of the map are cropped to bring us to a nice
	length. If there there aren't enough blank areas, the map is padded
	instead. If value="none" no values are considered blank, so no cropping
	will happen. This can be used to autopad for fourier-friendliness."""
	blanks  = find_blank_edges(m, value=value)
	nblank  = np.sum(blanks,0)
	# Find the first good sizes larger than the unblank lengths
	minshape  = m.shape[-2:]-nblank+margin
	if method == "plain":
		goodshape = minshape
	elif method == "fft":
		goodshape = np.array([enfft.fft_len(l, direction="above", factors=None) for l in minshape])
	else:
		raise ValueError("Unknown autocrop method %s!" % method)
	# Pad if necessary
	adiff   = np.maximum(0,goodshape-m.shape[-2:])
	padding = [[0,0],[0,0]]
	if any(adiff>0):
		padding = [adiff,[0,0]]
		m = pad(m, padding)
		blanks[0] += adiff
		nblank = np.sum(blanks,0)
	# Then crop to goodshape
	tocrop = m.shape[-2:]-goodshape
	lower  = np.minimum(tocrop,blanks[0])
	upper  = tocrop-lower
	s      = (Ellipsis,slice(lower[0],m.shape[-2]-upper[0]),slice(lower[1],m.shape[-1]-upper[1]))
	class PadcropInfo:
		slice   = s
		pad     = padding
	if return_info:
		return m[s], PadcropInfo
	else:
		return m[s]

def padcrop(m, info):
	return pad(m, info.pad)[info.slice]

def grad(m):
	"""Returns the gradient of the map m as [2,...]."""
	return ifft(fft(m)*_widen(m.lmap(),m.ndim+1)*1j).real

def grad_pix(m):
	"""The gradient of map m expressed in units of pixels.
	Not the same as the gradient of m with resepect to pixels.
	Useful for avoiding sky2pix-calls for e.g. lensing,
	and removes the complication of axes that increase in
	nonstandard directions."""
	return grad(m)*(m.shape[-2:]/m.extent(signed=True))[(slice(None),)+(None,)*m.ndim]

def div(m):
	"""Returns the divergence of the map m[2,...] as [...]."""
	return ifft(np.sum(fft(m)*_widen(m.lmap(),m.ndim)*1j,0)).real

def _widen(map,n):
	"""Helper for gard and div. Adds degenerate axes between the first
	and the last two to give the map a total dimensionality of n."""
	return map[(slice(None),) + (None,)*(n-3) + (slice(None),slice(None))]

def laplace(m):
	return -ifft(fft(m)*np.sum(m.lmap()**2,0)).real

def apod(m, width, profile="cos", fill="zero"):
	"""Apodize the provided map. Currently only cosine apodization is
	implemented.

    Args:
        imap: (...,Ny,Nx) or (Ny,Nx) ndarray to be apodized
        width: The width in pixels of the apodization on each edge.
        profile: The shape of the apodization. Only "cos" is supported.
	"""
	width = np.minimum(np.zeros(2)+width,m.shape[-2:]).astype(np.int32)
	if profile == "cos":
		a = [0.5*(1-np.cos(np.linspace(0,np.pi,w))) for w in width]
	else:
		raise ValueError("Unknown apodization profile %s" % profile)
	res = m.copy()
	if fill == "mean":
		offset = np.asarray(np.mean(res,(-2,-1)))[...,None,None]
		res -= offset
	elif fill == "median":
		offset = np.asarray(np.median(res,(-2,-1)))[...,None,None]
		res -= offset
	if width[0] > 0:
		res[...,:width[0],:] *= a[0][:,None]
		res[...,-width[0]:,:] *= a[0][::-1,None]
	if width[1] > 0:
		res[...,:,:width[1]] *= a[1][None,:]
		res[...,:,-width[1]:]  *= a[1][None,::-1]
	if fill == "mean" or fill == "median":
		res += offset
	return res

def lform(map, shift=True):
	"""Given an enmap, return a new enmap that has been fftshifted (unless shift=False),
	and which has had the wcs replaced by one describing fourier space. This is mostly
	useful for plotting or writing 2d power spectra.

	It could have been useful more generally, but because all "plain" coordinate systems
	are assumed to need conversion between degrees and radians, sky2pix etc. get confused
	when applied to lform-maps."""
	omap = fftshift(map)
	omap.wcs = lwcs(map.shape, map.wcs)
	return omap

def lwcs(shape, wcs):
	"""Build world coordinate system for l-space"""
	lres   = 2*np.pi/extent(shape, wcs, signed=True)
	ny, nx = shape[-2:]
	owcs   = wcsutils.explicit(crpix=[nx//2+1,ny//2+1], crval=[0,0], cdelt=lres[::-1])
	return owcs

def rbin(map, center=[0,0], bsize=None, brel=1.0, return_nhit=False):
	"""Radially bin map around the given center point ([0,0] by default).
	If bsize it given it will be the constant bin width. This defaults to
	the pixel size. brel can be used to scale up the bin size. This is
	mostly useful when using automatic bsize.

	Returns bvals[...,nbin], r[nbin], where bvals is the mean
	of the map in each radial bin and r is the mid-point of each bin
	"""
	r = map.modrmap(ref=center)
	if bsize is None:
		bsize = np.min(map.extent()/map.shape[-2:])
	return _bin_helper(map, r, bsize*brel, return_nhit=return_nhit)

def lbin(map, bsize=None, brel=1.0, return_nhit=False):
	"""Like rbin, but for fourier space. Returns b(l),l"""
	l = map.modlmap()
	if bsize is None: bsize = min(abs(l[0,1]),abs(l[1,0]))
	return _bin_helper(map, l, bsize*brel, return_nhit=return_nhit)

def _bin_helper(map, r, bsize, return_nhit=False):
	"""This is very similar to a function in utils, but was sufficiently different
	that it didn't make sense to reuse that one. This is often the case with the
	binning in utils. I should clean that up, and probably base one of the new
	functions on this one."""
	# Get the number of bins
	n     = int(np.max(r/bsize))
	rinds = (r/bsize).reshape(-1).astype(int)
	# Ok, rebin the map. We do this using bincount, which can be a bit slow
	mflat = map.reshape((-1,)+map.shape[-2:])
	mout = np.zeros((len(mflat),n))
	nhit = np.bincount(rinds)[:n]
	for i, m in enumerate(mflat):
		mout[i] = np.bincount(rinds, weights=m.reshape(-1))[:n]/nhit
	mout = mout.reshape(map.shape[:-2]+mout.shape[1:])
	# What r should we assign to each bin? We could just use the bin center,
	# but since we're averaging point samples in each bin, it makes more sense
	# to assign the same average of the r values
	orads = np.bincount(rinds, weights=r.reshape(-1))[:n]/nhit
	if return_nhit: return mout, orads, nhit
	else: return mout, orads

def radial_average(map, center=[0,0], step=1.0):
	warnings.warn("radial_average has been renamed to rbin", DeprecationWarning)
	return rbin(map, center=center, brel=step)

def padslice(map, box, default=np.nan):
	"""Equivalent to map[...,box[0,0]:box[1,0],box[0,1]:box[1,1]], except that
	pixels outside the map are treated as actually being present, but filled with
	the value given by "default". Hence, ther esult will always have size box[1]-box[0]."""
	box = np.asarray(box).astype(int)
	# Construct our output map
	wcs = map.wcs.deepcopy()
	wcs.wcs.crpix -= box[0,::-1]
	res = full(map.shape[:-2]+tuple(box[1]-box[0]), wcs, default, map.dtype)
	# Get the (possibly smaller) box for the valid pixels of the input map
	ibox = np.maximum(0,np.minimum(np.array(map.shape[-2:])[None],box))
	# Copy over the relevant region
	o, w = ibox[0]-box[0], ibox[1]-ibox[0]
	res[...,o[0]:o[0]+w[0],o[1]:o[1]+w[1]] = map[...,ibox[0,0]:ibox[1,0],ibox[0,1]:ibox[1,1]]
	return res

def tile_maps(maps):
	"""Given a 2d list of enmaps representing contiguous tiles in the
	same global pixelization, stack them into a total map and return it.
	E.g. if maps = [[a,b],[c,d]], then the result would be
	      c d
	map = a b
	"""
	# First stack the actual data:
	m = np.concatenate([np.concatenate(row,-1) for row in maps],-2)
	# Then figure out the wcs of the result. crpix counts from the
	# lower left corner, so a and the total map should have the same wcs
	m = samewcs(m, maps[0][0])
	return m

def stamps(map, pos, shape, aslist=False):
	"""Given a map, extract a set of identically shaped postage stamps with corners
	at pos[ntile,2]. The result will be an enmap with shape [ntile,...,ny,nx]
	and a wcs appropriate for the *first* tile only. If that is not the
	behavior wanted, you can specify aslist=True, in which case the result
	will be a list of enmaps, each with the correct wcs."""
	shape = np.zeros(2)+shape
	pos   = np.asarray(pos)
	res   = []
	for p in pos:
		res.append(padslice(map, [p,p+shape]))
	if aslist: return res
	res = samewcs(np.array(res),res[0])
	return res

def to_healpix(imap, omap=None, nside=0, order=3, chunk=100000, destroy_input=False):
	"""Project the enmap "imap" onto the healpix pixelization. If omap is given,
	the output will be written to it. Otherwise, a new healpix map will be constructed.
	The healpix map must be in RING order. nside controls the resolution of the output map.
	If 0, nside is chosen such that the output map is higher resolution than the input.
	This is needed to avoid losing information. To go to a lower-resolution output map,
	you should first degrade the input map. The chunk argument affects the speed/memory
	tradeoff of the function. Higher values use more memory, and might (and might not)
	give higher speed. If destroy_input is True, then the input map will be prefiltered
	in-place, which saves memory but modifies its values."""
	import healpy
	if not destroy_input and order > 1: imap = imap.copy()
	if order > 1:
		imap = utils.interpol_prefilter(imap, order=order, inplace=True)
	if omap is None:
		# Generate an output map
		if not nside:
			npix_full_cyl = 4*np.pi/imap.pixsize()
			nside = 2**int(np.floor(np.log2((npix_full_cyl/12)**0.5)))
		npix = 12*nside**2
		omap = np.zeros(imap.shape[:-2]+(npix,),imap.dtype)
	else:
		nside = healpy.npix2nside(omap.shape[-1])
	npix = omap.shape[-1]
	# Interpolate values at output pixel positions
	for i in range(0, npix, chunk):
		pos   = np.array(healpy.pix2ang(nside, np.arange(i, min(npix,i+chunk))))
		# Healpix uses polar angle, not dec
		pos[0] = np.pi/2 - pos[0]
		omap[...,i:i+chunk] = imap.at(pos, order=order, mask_nan=False, prefilter=False)
	return omap

def to_flipper(imap, omap=None, unpack=True):
	"""Convert the enmap "imap" into a flipper map with the same geometry. If
	omap is given, the output will be written to it. Otherwise, a an array of
	flipper maps will be constructed. If the input map has dimensions
	[a,b,c,ny,nx], then the output will be an [a,b,c] array with elements
	that are flipper maps with dimension [ny,nx]. The exception is for
	a 2d enmap, which is returned as a plain flipper map, not a
	0-dimensional array of flipper maps. To avoid this unpacking, pass

	Flipper needs cdelt0 to be in decreasing order. This function ensures that,
	at the cost of losing the original orientation. Hence to_flipper followed
	by from_flipper does not give back an exactly identical map to the one
	on started with.
	"""
	import flipper.liteMap
	if imap.wcs.wcs.cdelt[0] > 0: imap = imap[...,::-1]
	# flipper wants a different kind of wcs object than we have.
	header = imap.wcs.to_header(relax=True)
	header['NAXIS']  = 2
	header['NAXIS1'] = imap.shape[-1]
	header['NAXIS2'] = imap.shape[-2]
	flipwcs = flipper.liteMap.astLib.astWCS.WCS(header, mode="pyfits")
	iflat = imap.preflat
	if omap is None:
		omap = np.empty(iflat.shape[:-2],dtype=object)
	for i, m in enumerate(iflat):
		omap[i] = flipper.liteMap.liteMapFromDataAndWCS(iflat[i], flipwcs)
	omap = omap.reshape(imap.shape[:-2])
	if unpack and omap.ndim == 0: return omap.reshape(-1)[0]
	else: return omap

def from_flipper(imap, omap=None):
	"""Construct an enmap from a flipper map or array of flipper maps imap.
	If omap is specified, it must have the correct shape, and the data will
	be written there."""
	imap   = np.asarray(imap)
	first  = imap.reshape(-1)[0]
	# flipper and enmap wcs objects come from different wcs libraries, so
	# they must be converted
	wcs    = wcsutils.WCS(first.wcs.header).sub(2)
	if omap is None:
		omap = empty(imap.shape + first.data.shape, wcs, first.data.dtype)
	# Copy over all components
	iflat = imap.reshape(-1)
	for im, om in zip(iflat, omap.preflat):
		om[:] = im.data
	omap = fix_endian(omap)
	return omap

############
# File I/O #
############

def write_map(fname, emap, fmt=None, extra={}):
	"""Writes an enmap to file. If fmt is not passed,
	the file type is inferred from the file extension, and can
	be either fits or hdf. This can be overriden by
	passing fmt with either 'fits' or 'hdf' as argument."""
	if fmt == None:
		if   fname.endswith(".hdf"):     fmt = "hdf"
		elif fname.endswith(".fits"):    fmt = "fits"
		elif fname.endswith(".fits.gz"): fmt = "fits"
		else: fmt = "fits"
	if fmt == "fits":
		write_fits(fname, emap, extra=extra)
	elif fmt == "hdf":
		write_hdf(fname, emap, extra=extra)
	else:
		raise ValueError

def read_map(fname, fmt=None, sel=None, box=None, pixbox=None, geometry=None, wrap="auto", mode=None, sel_threshold=10e6, wcs=None, hdu=None, delayed=False, verbose=False):
	"""Read an enmap from file. The file type is inferred
	from the file extension, unless fmt is passed.
	fmt must be one of 'fits' and 'hdf'."""
	toks = fname.split(":")
	fname = toks[0]
	if fmt == None:
		if   fname.endswith(".hdf"):     fmt = "hdf"
		elif fname.endswith(".fits"):    fmt = "fits"
		elif fname.endswith(".fits.gz"): fmt = "fits"
		else: fmt = "fits"
	if fmt == "fits":
		res = read_fits(fname, sel=sel, box=box, pixbox=pixbox, geometry=geometry, wrap=wrap, mode=mode, sel_threshold=sel_threshold, wcs=wcs, hdu=hdu, delayed=delayed, verbose=verbose)
	elif fmt == "hdf":
		res = read_hdf(fname, sel=sel, box=box, pixbox=pixbox, geometry=geometry, wrap=wrap, mode=mode, sel_threshold=sel_threshold, wcs=wcs, delayed=delayed)
	else:
		raise ValueError
	if len(toks) > 1:
		res = eval("res"+":".join(toks[1:]))
	return res

def read_map_geometry(fname, fmt=None, hdu=None):
	"""Read an enmap geometry from file. The file type is inferred
	from the file extension, unless fmt is passed.
	fmt must be one of 'fits' and 'hdf'."""
	toks = fname.split(":")
	fname = toks[0]
	if fmt == None:
		if   fname.endswith(".hdf"):     fmt = "hdf"
		elif fname.endswith(".fits"):    fmt = "fits"
		elif fname.endswith(".fits.gz"): fmt = "fits"
		else: fmt = "fits"
	if fmt == "fits":
		shape, wcs = read_fits_geometry(fname, hdu=hdu)
	elif fmt == "hdf":
		shape, wcs = read_hdf_geometry(fname)
	else:
		raise ValueError
	if len(toks) > 1:
		sel = eval("utils.sliceeval"+":".join(toks[1:]))[-2:]
		shape, wcs = slice_geometry(shape, wcs, sel)
	return shape, wcs

def write_map_geometry(fname, shape, wcs, fmt=None):
	"""Write an enmap geometry to file. The file type is inferred
	from the file extension, unless fmt is passed.
	fmt must be one of 'fits' and 'hdf'. Only fits is supported for now, though."""
	toks = fname.split(":")
	fname = toks[0]
	if fmt == None:
		if   fname.endswith(".hdf"):     fmt = "hdf"
		elif fname.endswith(".fits"):    fmt = "fits"
		else: fmt = "fits"
	if fmt == "fits":
		write_fits_geometry(fname, shape, wcs)
	elif fmt == "hdf":
		raise NotImplementedError("Write write_hdf_geometry not implemented yet")
	else:
		raise ValueError

def write_fits(fname, emap, extra={}):
	"""Write an enmap to a fits file."""
	# The fits write routines may attempt to modify
	# the map. So make a copy.
	emap = enmap(emap, copy=True)
	# Get our basic wcs header
	header = emap.wcs.to_header(relax=True)
	# Add our map headers
	header['NAXIS'] = emap.ndim
	for i,n in enumerate(emap.shape[::-1]):
		header['NAXIS%d'%(i+1)] = n
	for key, val in extra.items():
		header[key] = val
	hdus   = astropy.io.fits.HDUList([astropy.io.fits.PrimaryHDU(emap, header)])
	utils.mkdir(os.path.dirname(fname))
	with warnings.catch_warnings():
		warnings.filterwarnings('ignore')
		hdus.writeto(fname, clobber=True)

def write_fits_geometry(fname, shape, wcs):
	"""Write just the geometry to a fits file that will only contain the header"""
	header = wcs.to_header(relax=True)
	header["NAXIS"] = len(shape)
	for i, s in enumerate(shape[::-1]):
		header["NAXIS%d"%(i+1)] = s
	# Dummy, but must be present
	header["BITPIX"] = -32
	utils.mkdir(os.path.dirname(fname))
	header.tofile(fname, overwrite=True)

def read_fits(fname, hdu=None, sel=None, box=None, pixbox=None, geometry=None, wrap="auto", mode=None, sel_threshold=10e6, wcs=None, delayed=False, verbose=False):
	"""Read an enmap from the specified fits file. By default,
	the map and coordinate system will be read from HDU 0. Use
	the hdu argument to change this. The map must be stored as
	a fits image. If sel is specified, it should be a slice
	that will be applied to the image before reading. This avoids
	reading more of the image than necessary. Instead of sel,
	a coordinate box [[yfrom,xfrom],[yto,xto]] can be specified."""
	if hdu is None: hdu = 0
	hdu = astropy.io.fits.open(fname)[hdu]
	ndim = len(hdu.shape)
	if hdu.header["NAXIS"] < 2:
		raise ValueError("%s is not an enmap (only %d axes)" % (fname, hdu.header["NAXIS"]))
	if wcs is None:
		with warnings.catch_warnings():
			wcs = wcsutils.WCS(hdu.header).sub(2)
	proxy = ndmap_proxy_fits(hdu, wcs, fname=fname, threshold=sel_threshold, verbose=verbose)
	return read_helper(proxy, sel=sel, box=box, pixbox=pixbox, geometry=geometry, wrap=wrap, mode=mode, delayed=delayed)

def read_fits_geometry(fname, hdu=None):
	"""Read an enmap wcs from the specified fits file. By default,
	the map and coordinate system will be read from HDU 0. Use
	the hdu argument to change this. The map must be stored as
	a fits image."""
	if hdu is None: hdu = 0
	with utils.nowarn():
		hdu = astropy.io.fits.open(fname)[hdu]
	if hdu.header["NAXIS"] < 2:
		raise ValueError("%s is not an enmap (only %d axes)" % (fname, hdu.header["NAXIS"]))
	with warnings.catch_warnings():
		wcs = wcsutils.WCS(hdu.header).sub(2)
	shape = tuple([hdu.header["NAXIS%d"%(i+1)] for i in range(hdu.header["NAXIS"])[::-1]])
	return shape, wcs

def write_hdf(fname, emap, extra={}):
	"""Write an enmap as an hdf file, preserving all
	the WCS metadata."""
	import h5py
	emap = enmap(emap, copy=False)
	utils.mkdir(os.path.dirname(fname))
	with h5py.File(fname, "w") as hfile:
		hfile["data"] = emap
		header = emap.wcs.to_header()
		for key in header:
			hfile["wcs/"+key] = header[key]
		for key, val in extra.items():
			hfile[key] = val

def read_hdf(fname, hdu=None, sel=None, box=None, pixbox=None, geometry=None, wrap="auto", mode=None, sel_threshold=10e6, wcs=None, delayed=False):
	"""Read an enmap from the specified hdf file. Two formats
	are supported. The old enmap format, which simply used
	a bounding box to specify the coordinates, and the new
	format, which uses WCS properties. The latter is used if
	available. With the old format, plate carree projection
	is assumed. Note: some of the old files have a slightly
	buggy wcs, which can result in 1-pixel errors."""
	import h5py
	with h5py.File(fname,"r") as hfile:
		data = hfile["data"]
		hwcs = hfile["wcs"]
		header = astropy.io.fits.Header()
		for key in hwcs:
			header[key] = fix_python3(hwcs[key].value)
		if wcs is None:
			wcs = wcsutils.WCS(header).sub(2)
		proxy = ndmap_proxy_hdf(data, wcs, fname=fname, threshold=sel_threshold)
		return read_helper(proxy, sel=sel, box=box, pixbox=pixbox, geometry=geometry, wrap=wrap, mode=mode, delayed=delayed)

def read_hdf_geometry(fname):
	"""Read an enmap wcs from the specified hdf file."""
	import h5py
	with h5py.File(fname,"r") as hfile:
		hwcs = hfile["wcs"]
		header = astropy.io.fits.Header()
		for key in hwcs:
			header[key] = hwcs[key].value
		wcs   = wcsutils.WCS(header).sub(2)
		shape = hfile["data"].shape
	return shape, wcs

def fix_python3(s):
	"""Convert "bytes" to string in python3, while leaving other types unmolested.
	Python3 string handling is stupid."""
	try:
		if isinstance(s, bytes): return s.decode("utf-8")
		else: return s
	except TypeError: return s

def read_helper(data, sel=None, box=None, pixbox=None, geometry=None, wrap="auto", mode=None, delayed=False):
	"""Helper function for map reading. Handles the slicing, sky-wrapping and capping, etc."""
	if delayed: return data # Slicing not supported yet when we want to return a proxy object
	if geometry is not None: data = extract(data, *geometry, wrap=wrap)
	if box      is not None: data = submap(data, box, wrap=wrap)
	if pixbox   is not None: data = extract_pixbox(data, pixbox, wrap=wrap)
	if sel      is not None: data = data[sel]
	data = data[:] # Get rid of the wrapper if it still remains
	data = data.copy()
	return data

# These wrapper classes are there to let us reuse the normal map
# extract and submap operations on fits and hdf maps without needing
# to read in all the data.

class ndmap_proxy:
	def __init__(self, shape, wcs, dtype, fname="<none>", threshold=1e7):
		self.fname, self.shape, self.wcs, self.dtype = fname, shape, wcs, dtype
		self.threshold = threshold
	@property
	def ndim(self): return len(self.shape)
	@property
	def geometry(self): return self.shape, self.wcs
	@property
	def npix(self): return self.shape[-2]*self.shape[-1]
	def __str__(self): return repr(self)
	def __repr__(self): return "ndmap_proxy(fname=%s, shape=%s, wcs=%s, dtype=%s)" % (self.fname, str(self.shape), str(self.wcs), str(self.dtype))
	def __getslice__(self, a, b=None, c=None): return self[slice(a,b,c)]
	def __getitem__(self, sel): raise NotImplementedError("ndmap_proxy must be subclassed")
	def submap(self, box, mode=None, wrap="auto"):
		return submap(self, box, mode=mode, wrap=wrap)
	def stamps(self, pos, shape, aslist=False): return stamps(self, pos, shape, aslist=aslist)

# Copy over some methos from ndmap
for name in ["sky2pix", "pix2sky", "box", "pixbox_of", "posmap", "pixmap", "lmap", "modlmap", "modrmap", "area", "pixsize", "pixshape",
		"pixsizemap", "pixshapemap", "extent", "distance_from", "center", "extract", "extract_pixbox"]:
	setattr(ndmap_proxy, name, getattr(ndmap, name))

class ndmap_proxy_fits(ndmap_proxy):
	def __init__(self, hdu, wcs, fname="<none>", threshold=1e7, verbose=False):
		self.hdu     = hdu
		self.verbose = verbose
		# Note that 'section' is not part of some HDU types, such as CompImageHDU.
		self.use_section = hasattr(hdu, 'section')
		if self.use_section:
			dtype    = fix_endian(hdu.section[(slice(0,1),)*hdu.header["NAXIS"]]).dtype
		else:
			dtype    = fix_endian(hdu.data[(slice(0,1),)*hdu.header["NAXIS"]]).dtype
		self.stokes_flips = get_stokes_flips(hdu)
		def slist(vals):
			return ",".join([str(v) for v in vals])
		if verbose and np.any(self.stokes_flips >= 0):
			print("Converting index %s for Stokes axis %s from IAU to COSMO in %s" % (
				slist(self.stokes_flips[self.stokes_flips >= 0]),
				slist(np.where(self.stokes_flips >= 0)[0]),
				fname))
		ndmap_proxy.__init__(self, hdu.shape, wcs, dtype, fname=fname, threshold=threshold)
	def __getitem__(self, sel):
		_, psel = utils.split_slice(sel, [len(self.shape)-2,2])
		if len(psel) > 2: raise IndexError("too many indices")
		_, wcs = slice_geometry(self.shape[-2:], self.wcs, psel)
		if (self.hdu.size > self.threshold) and self.use_section:
			sel1, sel2 = utils.split_slice(sel, [len(self.shape)-1,1])
			res = self.hdu.section[sel1][(Ellipsis,)+sel2]
		else: res = self.hdu.data[sel]
		# Apply stokes flips if necessary. This is a bit complicated because we have to
		# take into account that slicing might have already been done. The simplest way
		# to do this is to make a sign array with the same shape as all the pre-dimensions
		# of the raw map, and then slice that the same way.
		if np.any(self.stokes_flips >= 0):
			signs = np.full(self.shape[:-2], 1, int)
			for i, ind in enumerate(self.stokes_flips):
				if ind >= 0:
					signs[(slice(None),)*i + (ind,)] *= -1
			sel1, sel2 = utils.split_slice(sel, [len(self.shape)-2,2])
			res *= signs[sel1][...,None,None]
		return ndmap(fix_endian(res), wcs)
	def __repr__(self): return "ndmap_proxy_fits(fname=%s, shape=%s, wcs=%s, dtype=%s)" % (self.fname, str(self.shape), str(self.wcs), str(self.dtype))

class ndmap_proxy_hdf(ndmap_proxy):
	def __init__(self, dset, wcs, fname="<none>", threshold=1e7):
		self.dset      = dset
		ndmap_proxy.__init__(self, dset.shape, wcs, fname=fname, threshold=threshold)
	def __getitem__(self, sel):
		_, psel = utils.split_slice(sel, [self.ndim-2,2])
		if len(psel) > 2: raise IndexError("too many indices")
		_, wcs = slice_geometry(self.shape[-2:], self.wcs, psel)
		if self.dset.size > self.threshold:
			sel1, sel2 = utils.split_slice(sel, [len(self.shape)-1,1])
			res = self.dset[sel1][(Ellipsis,)+sel2]
		else:
			res = self.dset.value[sel]
		return ndmap(fix_endian(res), wcs)
	def __repr__(self): return "ndmap_proxy_hdf(fname=%s, shape=%s, wcs=%s, dtype=%s)" % (self.fname, str(self.shape), str(self.wcs), str(self.dtype))

def fix_endian(map):
	"""Make endianness of array map match the current machine.
	Returns the result."""
	if map.dtype.byteorder not in ['=','<' if sys.byteorder == 'little' else '>']:
		map = map.byteswap(True).newbyteorder()
	return map

def get_stokes_flips(hdu):
	"""Given a FITS HDU, parse its header to determine which, if any, axes
	need to have their sign flip to get them in the COSMO polarization convention.
	Returns an array of length ndim, with each entry being the index of the axis
	that should be flipped, or -1 if none should be flipped."""
	ndim   = hdu.header["NAXIS"]
	# First find which index of each axis is U
	inds   = np.full(ndim, -1, int)
	noflip = np.full(ndim, -1, int)
	def get(name, ndim, i, default=None):
		nfull = name + "%d" % (ndim-i)
		return hdu.header[nfull] if nfull in hdu.header else default
	for i in range(ndim):
		ctype = get("CTYPE", ndim, i, "")
		if ctype.strip() == "STOKES":
			crpix = get("CRPIX", ndim, i, 1.0)
			crval = get("CRVAL", ndim, i, 1.0)
			cdelt = get("CDELT", ndim, i, 1.0)
			U_ind = utils.nint((3-crval)/cdelt+crpix)
			inds[i] = U_ind - 1
	# If there are no U indices (for example because there was no Stokes axis),
	# then there is nothing to flip
	if np.all(inds == -1): return noflip
	# Otherwise, check the polarization convention
	if   "POLCCONV" in hdu.header: polconv = hdu.header["POLCCONV"].strip()
	elif "POLCONV"  in hdu.header: polconv = hdu.header["POLCONV" ].strip()
	else:
		warnings.warn("FITS file has stokes axis, but no POLCCONV is specified. Assuming IAU")
		return inds
	if   polconv == "COSMO": return noflip
	elif polconv == "IAU":   return inds
	else:
		warnings.warn("Unrecognized POLCCONV '%s', assuming COSMO" % polconv)
		return noflip

def shift(map, off, inplace=False, keepwcs=False):
	"""Cyclicly shift the pixels in map such that a pixel at
	position (i,j) ends up at position (i+off[0],j+off[1])"""
	if not inplace: map = map.copy()
	off = np.atleast_1d(off)
	for i, o in enumerate(off):
		if o != 0:
			map[:] = np.roll(map, o, -len(off)+i)
	if not keepwcs:
		map.wcs.wcs.crval -= map.wcs.wcs.cdelt*off[::-1]
	return map

def fftshift(map, inplace=False):
	if not inplace: map = map.copy()
	map[:] = np.fft.fftshift(map, axes=[-2,-1])
	return map

def ifftshift(map, inplace=False):
	if not inplace: map = map.copy()
	map[:] = np.fft.ifftshift(map, axes=[-2,-1])
	return map

def fillbad(map, val=0, inplace=False):
	if not inplace: map = map.copy()
	map[~np.isfinite(map)] = val
	return map

def resample(map, oshape, off=(0,0), method="fft", mode="wrap", corner=False, order=3):
	"""Resample the input map such that it covers the same area of the sky
	with a different number of pixels given by oshape."""
	# Construct the output shape and wcs
	oshape = map.shape[:-2] + tuple(oshape)[-2:]
	if method == "fft":
		omap  = ifft(resample_fft(fft(map, normalize=False), oshape, off=off, corner=corner, norm=1/map.npix), normalize=False).real
	elif method == "spline":
		owcs = wcsutils.scale(map.wcs, np.array(oshape[-2:],float)/map.shape[-2:], rowmajor=True, corner=corner)
		off  = np.zeros(2)+off
		if not corner:
			off -= 0.5 - 0.5*np.array(oshape[-2:],float)/map.shape[-2:] # in output units
		opix  = pixmap(oshape) - off[:,None,None]
		ipix  = opix * (np.array(map.shape[-2:],float)/oshape[-2:])[:,None,None]
		omap  = ndmap(map.at(ipix, unit="pix", mode=mode, order=order), owcs)
	else:
		raise ValueError("Invalid resample method '%s'" % method)
	return omap

def resample_fft(fimap, oshape, fomap=None, off=(0,0), corner=False, norm="pix", op=lambda a,b:b):
	"""Like resample, but takes a fourier-space map as input and outputs a fourier-space map.
	unit specifies which fourier-space unit is used. "pix" corresponds to
	the standard enmap normalization (normalize=True in enmap.fft). "phys" corresponds
	to physical normalization (normalize="phys"). The fourier-units matter because some
	fourier-space units need rescaline when going from one resolution to another.
	"""
	# Construct the output shape and wcs
	oshape = fimap.shape[:-2] + tuple(oshape)[-2:]
	off    = np.zeros(2)+off
	if not corner:
		# Apply phase shift to realign with pixel centers. This can be seen as a half pixel shift to
		# the left in the original pixelization followed by a half pixel shift to the right in the new
		# pixelization.
		off -= 0.5 - 0.5*np.array(oshape[-2:],float)/fimap.shape[-2:] # in output units
	if fomap is None:
		owcs  = wcsutils.scale(fimap.wcs, np.array(oshape[-2:],float)/fimap.shape[-2:], rowmajor=True, corner=corner)
		fomap = zeros(oshape, owcs, fimap.dtype)
	# We sadly need to care about fourier-space normalization when doing this, since
	# different-size fourier spaces can have different units. First handle explicit normalization,
	# where the factor to multiply is given directly.
	try: norm = float(norm)
	except TypeError:
		# Then handle various normalization conventions.
		if   norm is None:     norm = 1 # Don't do anything if None is passed. Cost free
		elif norm == "plain":  norm = fomap.npix/fimap.npix # Corresponds to normalize=False in enmap.ifft
		elif norm == "pix":    norm = (fomap.npix/fimap.npix)**0.5 # Corresponds to normalize=True
		elif norm == "phys":   norm = 1 # Corresponds to normalize="phys"
		else: raise ValueError("Unrecognized fourier unit '%s'" % str(unit))
	# copy over all 4 quadrants. This would have been a single operation if the
	# fourier center had been in the middle. This could be acieved using fftshift,
	# but that would require two extra full-array shifts
	cny, cnx = np.minimum(fimap.shape[-2:], oshape[-2:])
	hny, hnx = cny//2, cnx//2
	# This function is used to avoid paying the cost of multiplying by norm when it's one
	def transfer(dest, source, norm, op):
		if norm != 1: source = source*norm
		dest[:] = op(dest, source)
	transfer(fomap[...,:hny,       :hnx       ],fimap[...,:hny,       :hnx       ], norm, op)
	transfer(fomap[...,:hny,       -(cnx-hnx):],fimap[...,:hny,       -(cnx-hnx):], norm, op)
	transfer(fomap[...,-(cny-hny):,:hnx       ],fimap[...,-(cny-hny):,:hnx       ], norm, op)
	transfer(fomap[...,-(cny-hny):,-(cnx-hnx):],fimap[...,-(cny-hny):,-(cnx-hnx):], norm, op)
	if np.any(off != 0):
		# It's fastest to do this here when downsampling, but when upsampling
		# it's faster to do so in the fimap. And for a mix it's bad to do it both places.
		fomap[:] = enfft.shift(fomap, off, axes=(-2,-1), nofft=True)
	return fomap

def spin_helper(spin, n):
	spin  = np.array(spin).reshape(-1)
	scomp = 1+(spin!=0)
	ci, i1 = 0, 0
	while True:
		i2 = min(i1+scomp[ci],n)
		if i2-i1 != scomp[ci]: raise IndexError("Unpaired component in spin transform")
		yield spin[ci], i1, i2
		if i2 == n: break
		i1 = i2
		ci = (ci+1)%len(spin)
<|MERGE_RESOLUTION|>--- conflicted
+++ resolved
@@ -1028,9 +1028,6 @@
 	else:
 		return np.product(pixshapemap(shape, wcs, bsize=bsize, separable=separable),0)
 
-<<<<<<< HEAD
-def lmap(shape, wcs, oversample=1, method="auto"):
-=======
 def pixshapebounds(shape, wcs, separable="auto"):
 	"""Return the minimum and maximum pixel height and width for the given
 	geometry, in the form [{min,max},{y,x}]. Fast for separable geometries like
@@ -1041,8 +1038,7 @@
 	else:
 		return utils.minmax(pixshapemap(shape, wcs))
 
-def lmap(shape, wcs, oversample=1):
->>>>>>> 306842b4
+def lmap(shape, wcs, oversample=1, method="auto"):
 	"""Return a map of all the wavenumbers in the fourier transform
 	of a map with the given shape and wcs."""
 	ly, lx = laxes(shape, wcs, oversample=oversample, method=method)
